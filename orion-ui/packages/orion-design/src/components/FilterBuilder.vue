--- conflicted
+++ resolved
@@ -2,11 +2,7 @@
   <div class="filter-builder">
     <div class="filter-builder__header">
       <FilterBuilderHeading class="filter-builder__heading" :filter="innerFilter" />
-<<<<<<< HEAD
       <template v-if="dismissable">
-=======
-      <template v-if="dismissible && hasObject">
->>>>>>> b553d767
         <button type="button" class="filter-builder__close" @click="emit('dismiss')">
           <i class="filter-builder__close-icon pi pi-sm pi-close-circle-fill" />
         </button>
