<template>
  <transition-group name="filter-tags-transition" tag="div" class="filter-tags">
    <template v-for="filter in filters" :key="filter.id">
      <FilterTag class="filter-tags__tag" v-bind="{ filter, dismissible }" @dismiss="emit('dismiss', filter)" />
    </template>
  </transition-group>
</template>

<script lang="ts" setup>
  import { FilterState } from '../stores/filters'
  import FilterTag from './FilterTag.vue'

  const emit = defineEmits<{
<<<<<<< HEAD
    // eslint-disable-next-line no-unused-vars
    (event: 'dismiss', filter: FilterState): void,
=======
    (event: 'dismiss', filter: Required<Filter>): void,
>>>>>>> fbe4d6da
  }>()

  type Props = {
    filters: FilterState[],
    dismissible?: boolean,
  }

  defineProps<Props>()
</script>

<style lang="scss" scoped>
.filter-tags {
  display: flex;
  gap: var(--m-1)
}

.filter-tags__tag {
  opacity: 1;
}

.filter-tags-transition-enter-active,
.filter-tags-transition-leave-active {
  transition: opacity 0.1s ease;
}
.filter-tags-transition-enter-from,
.filter-tags-transition-leave-to {
  opacity: 0;
}
</style><|MERGE_RESOLUTION|>--- conflicted
+++ resolved
@@ -11,12 +11,7 @@
   import FilterTag from './FilterTag.vue'
 
   const emit = defineEmits<{
-<<<<<<< HEAD
-    // eslint-disable-next-line no-unused-vars
     (event: 'dismiss', filter: FilterState): void,
-=======
-    (event: 'dismiss', filter: Required<Filter>): void,
->>>>>>> fbe4d6da
   }>()
 
   type Props = {
