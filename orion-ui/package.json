{
  "name": "ui-orion",
  "version": "0.1.0",
  "private": true,
  "scripts": {
    "serve": "vite --host",
    "build": "vite build",
    "lint": "eslint src --ext .js,.ts,.vue",
    "lint:fix": "eslint src --fix --debug"
  },
  "dependencies": {
<<<<<<< HEAD
    "@prefecthq/miter-design": "0.1.34",
    "@prefecthq/orion-design": "1.0.69",
=======
    "@prefecthq/orion-design": "1.0.68",
>>>>>>> 067189ad
    "@prefecthq/prefect-design": "1.0.34",
    "@prefecthq/vue-compositions": "0.1.40",
    "@types/lodash.debounce": "4.0.7",
    "axios": "0.27.2",
    "d3": "^7.6.1",
    "lodash.debounce": "4.0.8",
    "pinia": "2.0.17",
    "tailwindcss": "3.1.6",
    "vue": "3.2.37",
    "vue-router": "4.1.2"
  },
  "devDependencies": {
    "@prefecthq/eslint-config": "1.0.16",
    "@types/d3": "^7.4.0",
    "@vitejs/plugin-vue": "^2.3.3",
    "autoprefixer": "10.4.7",
    "date-fns": "^2.29.1",
    "eslint": "^8.20.0",
    "ts-node": "10.9.1",
    "typescript": "^4.7.4",
    "vite": "^2.9.14"
  }
}<|MERGE_RESOLUTION|>--- conflicted
+++ resolved
@@ -9,12 +9,7 @@
     "lint:fix": "eslint src --fix --debug"
   },
   "dependencies": {
-<<<<<<< HEAD
-    "@prefecthq/miter-design": "0.1.34",
     "@prefecthq/orion-design": "1.0.69",
-=======
-    "@prefecthq/orion-design": "1.0.68",
->>>>>>> 067189ad
     "@prefecthq/prefect-design": "1.0.34",
     "@prefecthq/vue-compositions": "0.1.40",
     "@types/lodash.debounce": "4.0.7",
