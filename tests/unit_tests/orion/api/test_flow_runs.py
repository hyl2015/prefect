--- conflicted
+++ resolved
@@ -1,12 +1,8 @@
 import sqlalchemy as sa
 import pytest
 from uuid import uuid4
-<<<<<<< HEAD
-from prefect.orion import models, schemas
-=======
 from prefect.orion import models
-from prefect.orion.schemas import responses, states
->>>>>>> 1d314029
+from prefect.orion.schemas import responses, states, actions
 
 
 class TestCreateFlowRun:
@@ -117,20 +113,20 @@
     async def flow_runs(self, flow, database_session):
         flow_2 = await models.flows.create_flow(
             session=database_session,
-            flow=schemas.actions.FlowCreate(name="another-test"),
+            flow=actions.FlowCreate(name="another-test"),
         )
 
         flow_run_1 = await models.flow_runs.create_flow_run(
             session=database_session,
-            flow_run=schemas.actions.FlowRunCreate(flow_id=flow.id),
+            flow_run=actions.FlowRunCreate(flow_id=flow.id),
         )
         flow_run_2 = await models.flow_runs.create_flow_run(
             session=database_session,
-            flow_run=schemas.actions.FlowRunCreate(flow_id=flow.id),
+            flow_run=actions.FlowRunCreate(flow_id=flow.id),
         )
         flow_run_3 = await models.flow_runs.create_flow_run(
             session=database_session,
-            flow_run=schemas.actions.FlowRunCreate(flow_id=flow_2.id),
+            flow_run=actions.FlowRunCreate(flow_id=flow_2.id),
         )
         return [flow_run_1, flow_run_2, flow_run_3]
 
