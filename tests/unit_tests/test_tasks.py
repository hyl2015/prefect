--- conflicted
+++ resolved
@@ -3,13 +3,8 @@
 from unittest.mock import MagicMock
 
 from prefect import flow
-<<<<<<< HEAD
 from prefect.tasks import task, task_input_hash
-from prefect.futures import PrefectFuture
-=======
-from prefect.tasks import task
 from prefect.orion.schemas.states import State, StateType
->>>>>>> 0e7543bc
 from prefect.client import OrionClient
 
 
