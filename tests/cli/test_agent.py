--- conflicted
+++ resolved
@@ -60,8 +60,6 @@
     assert result.exit_code == 0
 
 
-<<<<<<< HEAD
-=======
 def test_agent_start_local(monkeypatch, runner_token):
     start = MagicMock()
     monkeypatch.setattr("prefect.agent.local.LocalAgent.start", start)
@@ -80,7 +78,6 @@
     assert result.exit_code == 0
 
 
->>>>>>> 1a9a1131
 def test_agent_start_docker(monkeypatch, runner_token):
     start = MagicMock()
     monkeypatch.setattr("prefect.agent.docker.DockerAgent.start", start)
