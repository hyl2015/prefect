--- conflicted
+++ resolved
@@ -80,11 +80,7 @@
 
 
 class TestFlowCall:
-<<<<<<< HEAD
     def test_call_creates_flow_run_and_runs(self, orion_client):
-=======
-    def test_sync_call_creates_flow_run_and_runs(self):
->>>>>>> b4d3e1e4
         @flow(version="test")
         def foo(x, y=2, z=3):
             return x + y + z
