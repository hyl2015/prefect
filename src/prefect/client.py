"""
Asynchronous client implementation for communicating with the [Orion REST API](/api-ref/rest-api/).

Explore the client by communicating with an in-memory webserver - no setup required:

<div class="termy">
```
$ # start python REPL with native await functionality
$ python -m asyncio
>>> from prefect.client import get_client
>>> async with get_client() as client:
...     response = await client.hello()
...     print(response.json())
👋
```
</div>
"""
from functools import wraps
from typing import TYPE_CHECKING, Any, Dict, Iterable, List, Union
from uuid import UUID

import anyio
import httpx
import pydantic
from fastapi import FastAPI

import prefect
import prefect.exceptions
import prefect.orion.schemas as schemas
import prefect.settings
from prefect.logging import get_logger
from prefect.orion.api.server import ORION_API_VERSION, create_app
from prefect.orion.orchestration.rules import OrchestrationResult
from prefect.orion.schemas.actions import LogCreate
from prefect.orion.schemas.core import TaskRun
from prefect.orion.schemas.data import DataDocument
from prefect.orion.schemas.filters import LogFilter
from prefect.orion.schemas.states import Scheduled
from prefect.utilities.asyncio import asyncnullcontext

if TYPE_CHECKING:
    from prefect.flow_runners import FlowRunner
    from prefect.flows import Flow
    from prefect.tasks import Task


def inject_client(fn):
    """
    Simple helper to provide a context managed client to a asynchronous function.

    The decorated function _must_ take a `client` kwarg and if a client is passed when
    called it will be used instead of creating a new one, but it will not be context
    managed as it is assumed that the caller is managing the context.
    """

    @wraps(fn)
    async def with_injected_client(*args, **kwargs):
        client = None

        if "client" in kwargs and kwargs["client"] is not None:
            client = kwargs["client"]
            client_context = asyncnullcontext()
        else:
            kwargs.pop("client", None)  # Remove null values
            client_context = get_client()

        async with client_context as client:
            kwargs.setdefault("client", client)
            return await fn(*args, **kwargs)

    return with_injected_client


def get_client() -> "OrionClient":
    profile = prefect.context.get_profile_context()
    return OrionClient(
        profile.settings.api_url or create_app(profile.settings.orion),
        api_key=profile.settings.api_key,
    )


class HTTPXClient:
    """
    An asynchronous client for making http requests

    Args:
        httpx_settings: an optional dictionary of settings to pass to the underlying `httpx.AsyncClient`

<<<<<<< HEAD
    """

    def __init__(self, httpx_settings: dict = None) -> None:
        httpx_settings = httpx_settings or {}
=======
    Examples:

        Say hello to an Orion server

        >>> async with get_client() as client:
        >>>     response = await client.hello()
        >>>
        >>> print(response.json())
        👋
    """

    def __init__(
        self,
        api: Union[str, FastAPI],
        *,
        api_key: str = None,
        api_version: str = ORION_API_VERSION,
        httpx_settings: dict = None,
    ) -> None:
        httpx_settings = httpx_settings.copy() if httpx_settings else {}
        httpx_settings.setdefault("headers", {})
        if api_version:
            httpx_settings["headers"].setdefault("X-PREFECT-API-VERSION", api_version)
        if api_key:
            httpx_settings["headers"].setdefault("Authorization", f"Bearer {api_key}")

        # Connect to an external application
        if isinstance(api, str):
            if httpx_settings.get("app"):
                raise ValueError(
                    "Invalid httpx settings: `app` cannot be set with `api`, "
                    "`app` is only for use with ephemeral instances. Provide it as the "
                    "`api` parameter instead."
                )
            httpx_settings.setdefault("base_url", api)

        # Connect to an in-process application
        elif isinstance(api, FastAPI):
            httpx_settings.setdefault("app", api)
            httpx_settings.setdefault("base_url", "http://ephemeral-orion/api")

        else:
            raise TypeError(
                f"Unexpected type {type(api).__name__!r} for argument `api`. Expected 'str' or 'FastAPI'"
            )

>>>>>>> 199150f1
        self._client = httpx.AsyncClient(**httpx_settings)

    async def post(self, route: str, **kwargs) -> httpx.Response:
        """
        Send a POST request to the provided route.

        Args:
            route: the path to make the request to
            **kwargs: see [`httpx.request`](https://www.python-httpx.org/api/)

        Raises:
            httpx.HTTPStatusError: if a non-200 status code is returned

        Returns:
            an `httpx.Response` object
        """
        response = await self._client.post(route, **kwargs)
        # TODO: We may not _always_ want to raise bad status codes but for now we will
        #       because response.json() will throw misleading errors and this will ease
        #       development
        response.raise_for_status()
        return response

    async def patch(self, route: str, **kwargs) -> httpx.Response:
        """
        Send a PATCH request to the provided route.

        Args:
            route: the path to make the request to
            **kwargs: see [`httpx.request`](https://www.python-httpx.org/api/)

        Raises:
            httpx.HTTPStatusError: if a non-200 status code is returned

        Returns:
            an `httpx.Response` object
        """
        response = await self._client.patch(route, **kwargs)
        response.raise_for_status()
        return response

    async def delete(self, route: str, **kwargs) -> httpx.Response:
        """
        Send a DELETE request to the provided route.

        Args:
            route: the path to make the request to
            **kwargs: see [`httpx.request`](https://www.python-httpx.org/api/)

        Raises:
            httpx.HTTPStatusError: if a non-200 status code is returned

        Returns:
            an `httpx.Response` object
        """
        response = await self._client.delete(route, **kwargs)
        response.raise_for_status()
        return response

    async def get(
        self,
        route: str,
        **kwargs,
    ) -> httpx.Response:
        """
        Send a GET request to the provided route.

        Args:
            route: the path to make the request to
            **kwargs: see [`httpx.request`](https://www.python-httpx.org/api/)

        Raises:
            httpx.HTTPStatusError: if a non-200 status code is returned

        Returns:
            an `httpx.Response` object
        """
        response = await self._client.get(route, **kwargs)
        # TODO: We may not _always_ want to raise bad status codes but for now we will
        #       because response.json() will throw misleading errors and this will ease
        #       development
        response.raise_for_status()
        return response


class OrionClient(HTTPXClient):
    """
    An asynchronous client for interacting with the [Orion REST API](/api-ref/rest-api/).

    Args:
        host: the Orion API URL
        httpx_settings: an optional dictionary of settings to pass to the underlying `httpx.AsyncClient`

    Examples:

        Say hello to an Orion server

        >>> async with OrionClient() as client:
        >>>     response = await client.hello()
        >>>
        >>> print(response.json())
        👋
    """

    def __init__(
        self,
        host: str = prefect.settings.from_env().orion_host,
        api_key: str = prefect.settings.from_env().api_key,
        api_version: str = ORION_API_VERSION,
        httpx_settings: dict = None,
    ) -> None:

        httpx_settings = httpx_settings or {}

        # set headers
        if "headers" not in httpx_settings:
            httpx_settings["headers"] = {}
        if api_key:
            httpx_settings["headers"].update({"Authorization": f"Bearer {authorization}"})
        if api_version:
            httpx_settings["headers"].update({"X-PREFECT-API-VERSION": api_version})

        if host:
            # Connect to an existing instance
            if "app" in httpx_settings:
                raise ValueError(
                    "Invalid httpx settings: `app` cannot be set with `host`, "
                    "`app` is only for use with ephemeral instances."
                )
            httpx_settings.setdefault("base_url", host)
        else:
            # Connect to an ephemeral app
            httpx_settings.setdefault("app", orion_app)
            httpx_settings.setdefault("base_url", "http://orion/api")

        super().__init__(httpx_settings)
        self.logger = get_logger("client")

    # API methods ----------------------------------------------------------------------

    async def hello(self) -> httpx.Response:
        """
        Send a GET request to /hello for testing purposes.
        """
        return await self.get("/admin/hello")

    async def create_flow(self, flow: "Flow") -> UUID:
        """
        Create a flow in Orion.

        Args:
            flow: a [Flow][prefect.flows.Flow] object

        Raises:
            httpx.RequestError: if a flow was not created for any reason

        Returns:
            the ID of the flow in the backend
        """
        flow_data = schemas.actions.FlowCreate(name=flow.name)
        response = await self.post("/flows/", json=flow_data.dict(json_compatible=True))

        flow_id = response.json().get("id")
        if not flow_id:
            raise httpx.RequestError(f"Malformed response: {response}")

        # Return the id of the created flow
        return UUID(flow_id)

    async def read_flow(self, flow_id: UUID) -> schemas.core.Flow:
        """
        Query Orion for a flow by id.

        Args:
            flow_id: the flow ID of interest

        Returns:
            a [Flow model][prefect.orion.schemas.core.Flow] representation of the flow
        """
        response = await self.get(f"/flows/{flow_id}")
        return schemas.core.Flow.parse_obj(response.json())

    async def read_flows(
        self,
        *,
        flow_filter: schemas.filters.FlowFilter = None,
        flow_run_filter: schemas.filters.FlowRunFilter = None,
        task_run_filter: schemas.filters.TaskRunFilter = None,
        deployment_filter: schemas.filters.DeploymentFilter = None,
        limit: int = None,
        offset: int = 0,
    ) -> List[schemas.core.Flow]:
        """
        Query Orion for flows. Only flows matching all criteria will
        be returned.

        Args:
            flow_filter: filter criteria for flows
            flow_run_filter: filter criteria for flow runs
            task_run_filter: filter criteria for task runs
            deployment_filter: filter criteria for deployments
            limit: limit for the flow query
            offset: offset for the flow query

        Returns:
            a list of [Flow model][prefect.orion.schemas.core.Flow] representation
                of the flows
        """
        body = {
            "flows": (flow_filter.dict(json_compatible=True) if flow_filter else None),
            "flow_runs": (
                flow_run_filter.dict(json_compatible=True) if flow_run_filter else None
            ),
            "task_runs": (
                task_run_filter.dict(json_compatible=True) if task_run_filter else None
            ),
            "deployments": (
                deployment_filter.dict(json_compatible=True)
                if deployment_filter
                else None
            ),
            "limit": limit,
            "offset": offset,
        }

        response = await self.post(f"/flows/filter", json=body)
        return pydantic.parse_obj_as(List[schemas.core.Flow], response.json())

    async def read_flow_by_name(
        self,
        flow_name: str,
    ) -> schemas.core.Flow:
        """
        Query Orion for a flow by name.

        Args:
            flow_name: the name of a flow

        Returns:
            a fully hydrated [Flow model][prefect.orion.schemas.core.Flow]
        """
        response = await self.get(f"/flows/name/{flow_name}")
        return schemas.core.Deployment.parse_obj(response.json())

    async def create_flow_run_from_deployment(
        self,
        deployment_id: UUID,
        *,
        parameters: Dict[str, Any] = None,
        context: dict = None,
        state: schemas.states.State = None,
        flow_runner: "FlowRunner" = None,
    ) -> schemas.core.FlowRun:
        """
        Create a flow run for a deployment.

        Args:
            deployment: The deployment model to create the flow run from
            parameters: Parameter overrides for this flow run. Merged with the
                deployment defaults
            context: Optional run context data
            state: The initial state for the run. If not provided, defaults to
                `Scheduled` for now. Should always be a `Scheduled` type.
            flow_runner: An optional flow runnner to use to execute this flow run.

        Raises:
            httpx.RequestError: if Orion does not successfully create a run for any reason

        Returns:
            The flow run model
        """
        parameters = parameters or {}
        context = context or {}
        state = state or Scheduled()

        flow_run_create = schemas.actions.DeploymentFlowRunCreate(
            parameters=parameters,
            context=context,
            state=state,
            flow_runner=flow_runner.to_settings() if flow_runner else None,
        )

        response = await self.post(
            f"/deployments/{deployment_id}/create_flow_run",
            json=flow_run_create.dict(json_compatible=True),
        )
        return schemas.core.FlowRun.parse_obj(response.json())

    async def create_flow_run(
        self,
        flow: "Flow",
        name: str = None,
        parameters: Dict[str, Any] = None,
        context: dict = None,
        tags: Iterable[str] = None,
        parent_task_run_id: UUID = None,
        state: schemas.states.State = None,
        flow_runner: "FlowRunner" = None,
    ) -> schemas.core.FlowRun:
        """
        Create a flow run for a flow.

        Args:
            flow: The flow model to create the flow run for
            name: An optional name for the flow run
            parameters: Parameter overrides for this flow run.
            context: Optional run context data
            tags: a list of tags to apply to this flow run
            parent_task_run_id: if a subflow run is being created, the placeholder task run ID
                of the parent flow
            state: The initial state for the run. If not provided, defaults to
                `Scheduled` for now. Should always be a `Scheduled` type.
            flow_runner: An optional flow runnner to use to execute this flow run.

        Raises:
            httpx.RequestError: if Orion does not successfully create a run for any reason

        Returns:
            The flow run model
        """
        parameters = parameters or {}
        context = context or {}

        if state is None:
            state = schemas.states.Pending()

        # Retrieve the flow id
        flow_id = await self.create_flow(flow)

        flow_run_create = schemas.actions.FlowRunCreate(
            flow_id=flow_id,
            flow_version=flow.version,
            name=name,
            parameters=parameters,
            context=context,
            tags=list(tags or []),
            parent_task_run_id=parent_task_run_id,
            state=state,
            flow_runner=flow_runner.to_settings() if flow_runner else None,
        )

        flow_run_create_json = flow_run_create.dict(json_compatible=True)
        response = await self.post("/flow_runs/", json=flow_run_create_json)
        flow_run = schemas.core.FlowRun.parse_obj(response.json())

        # Restore the parameters to the local objects to retain expectations about
        # Python objects
        flow_run.parameters = parameters

        return flow_run

    async def update_flow_run(
        self,
        flow_run_id: UUID,
        flow_version: str = None,
        parameters: dict = None,
        name: str = None,
    ) -> None:
        """
        Update a flow run's details.

        Args:
            flow_run_id: the run ID to update
            flow_version: a new version string for the flow run
            parameters: a dictionary of updated parameter values for the run
            name: a new name for the flow run

        Returns:
            an `httpx.Response` object from the PATCH request
        """
        params = {}
        if flow_version is not None:
            params["flow_version"] = flow_version
        if parameters is not None:
            params["parameters"] = parameters
        if name is not None:
            params["name"] = name

        flow_run_data = schemas.actions.FlowRunUpdate(**params)

        return await self.patch(
            f"/flow_runs/{flow_run_id}",
            json=flow_run_data.dict(json_compatible=True, exclude_unset=True),
        )

    async def create_concurrency_limit(
        self,
        tag: str,
        concurrency_limit: int,
    ) -> UUID:
        """
        Create a tag concurrency limit in Orion. These limits govern concurrently
        running tasks.

        Args:
            tag: a tag the concurrency limit is applied to
            concurrency_limit: the maximum number of concurrent task runs for a given tag

        Raises:
            httpx.RequestError: if the concurrency limit was not created for any reason

        Returns:
            the ID of the concurrency limit in the backend
        """

        concurrency_limit_create = schemas.actions.ConcurrencyLimitCreate(
            tag=tag,
            concurrency_limit=concurrency_limit,
        )
        response = await self.post(
            "/concurrency_limits/",
            json=concurrency_limit_create.dict(json_compatible=True),
        )

        concurrency_limit_id = response.json().get("id")

        if not concurrency_limit_id:
            raise httpx.RequestError(f"Malformed response: {response}")

        return UUID(concurrency_limit_id)

    async def read_concurrency_limit_by_tag(
        self,
        tag: str,
    ):
        """
        Read the concurrency limit set on a specific tag.

        Args:
            tag: a tag the concurrency limit is applied to
            concurrency_limit: the maximum number of concurrent task runs for a given tag

        Raises:
            httpx.RequestError: if the concurrency limit was not created for any reason

        Returns:
            the concurrency limit set on a specific tag
        """
        response = await self.get(
            f"/concurrency_limits/tag/{tag}",
        )

        concurrency_limit_id = response.json().get("id")

        if not concurrency_limit_id:
            raise httpx.RequestError(f"Malformed response: {response}")

        concurrency_limit = schemas.core.ConcurrencyLimit.parse_obj(response.json())
        return concurrency_limit

    async def read_concurrency_limits(
        self,
        limit: int,
        offset: int,
    ):
        """
        Lists concurrency limits set on task run tags.

        Args:
            limit: the maximum number of concurrency limits returned
            offset: the concurrency limit query offset

        Returns:
            a list of concurrency limits
        """

        body = {
            "limit": limit,
            "offset": offset,
        }

        response = await self.post("/concurrency_limits/filter", json=body)
        return pydantic.parse_obj_as(
            List[schemas.core.ConcurrencyLimit], response.json()
        )

    async def delete_concurrency_limit_by_tag(
        self,
        tag: str,
    ):
        """
        Delete the concurrency limit set on a specific tag.

        Args:
            tag: a tag the concurrency limit is applied to

        Raises:
            httpx.RequestError

        Returns:
            True if the concurrency limit was deleted, False otherwise
        """
        try:
            response = await self.delete(
                f"/concurrency_limits/tag/{tag}",
            )
        except httpx.HTTPStatusError as e:
            if e.response.status_code == 404:
                return False
            else:
                raise e

        return True

    async def create_deployment(
        self,
        flow_id: UUID,
        name: str,
        flow_data: DataDocument,
        schedule: schemas.schedules.SCHEDULE_TYPES = None,
        parameters: Dict[str, Any] = None,
        tags: List[str] = None,
        flow_runner: "FlowRunner" = None,
    ) -> UUID:
        """
        Create a flow deployment in Orion.

        Args:
            flow_id: the flow ID to create a deployment for
            name: the name of the deployment
            flow_data: a data document that can be resolved into a flow object or script
            schedule: an optional schedule to apply to the deployment
            tags: an optional list of tags to apply to the deployment
            flow_runner: an optional flow runner to specify for this deployment

        Raises:
            httpx.RequestError: if the deployment was not created for any reason

        Returns:
            the ID of the deployment in the backend
        """
        deployment_create = schemas.actions.DeploymentCreate(
            flow_id=flow_id,
            name=name,
            schedule=schedule,
            flow_data=flow_data,
            parameters=dict(parameters or {}),
            tags=list(tags or []),
            flow_runner=flow_runner.to_settings() if flow_runner else None,
        )

        response = await self.post(
            "/deployments/", json=deployment_create.dict(json_compatible=True)
        )
        deployment_id = response.json().get("id")
        if not deployment_id:
            raise httpx.RequestError(f"Malformed response: {response}")

        return UUID(deployment_id)

    async def read_deployment(
        self,
        deployment_id: UUID,
    ) -> schemas.core.Deployment:
        """
        Query Orion for a deployment by id.

        Args:
            deployment_id: the deployment ID of interest

        Returns:
            a [Deployment model][prefect.orion.schemas.core.Deployment] representation of the deployment
        """
        response = await self.get(f"/deployments/{deployment_id}")
        return schemas.core.Deployment.parse_obj(response.json())

    async def read_deployment_by_name(
        self,
        name: str,
    ) -> schemas.core.Deployment:
        """
        Query Orion for a deployment by name.

        Args:
            name: the deployment name of interest

        Returns:
            a [Deployment model][prefect.orion.schemas.core.Deployment] representation of the deployment
        """
        response = await self.get(f"/deployments/name/{name}")
        return schemas.core.Deployment.parse_obj(response.json())

    async def read_deployments(
        self,
        *,
        flow_filter: schemas.filters.FlowFilter = None,
        flow_run_filter: schemas.filters.FlowRunFilter = None,
        task_run_filter: schemas.filters.TaskRunFilter = None,
        deployment_filter: schemas.filters.DeploymentFilter = None,
        limit: int = None,
        offset: int = 0,
    ) -> schemas.core.Deployment:
        """
        Query Orion for deployments. Only deployments matching all
        the provided criteria will be returned.

        Args:
            flow_filter: filter criteria for flows
            flow_run_filter: filter criteria for flow runs
            task_run_filter: filter criteria for task runs
            deployment_filter: filter criteria for deployments
            limit: a limit for the deployment query
            offset: an offset for the deployment query

        Returns:
            a list of [Deployment model][prefect.orion.schemas.core.Deployment] representation
                of the deployments
        """
        body = {
            "flows": (flow_filter.dict(json_compatible=True) if flow_filter else None),
            "flow_runs": (
                flow_run_filter.dict(json_compatible=True) if flow_run_filter else None
            ),
            "task_runs": (
                task_run_filter.dict(json_compatible=True) if task_run_filter else None
            ),
            "deployments": (
                deployment_filter.dict(json_compatible=True)
                if deployment_filter
                else None
            ),
            "limit": limit,
            "offset": offset,
        }
        response = await self.post(f"/deployments/filter", json=body)
        return pydantic.parse_obj_as(List[schemas.core.Deployment], response.json())

    async def read_flow_run(self, flow_run_id: UUID) -> schemas.core.FlowRun:
        """
        Query Orion for a flow run by id.

        Args:
            flow_run_id: the flow run ID of interest

        Returns:
            a [Flow Run model][prefect.orion.schemas.core.FlowRun] representation of the flow run
        """
        response = await self.get(f"/flow_runs/{flow_run_id}")
        return schemas.core.FlowRun.parse_obj(response.json())

    async def read_flow_runs(
        self,
        *,
        flow_filter: schemas.filters.FlowFilter = None,
        flow_run_filter: schemas.filters.FlowRunFilter = None,
        task_run_filter: schemas.filters.TaskRunFilter = None,
        deployment_filter: schemas.filters.DeploymentFilter = None,
        sort: schemas.sorting.FlowRunSort = None,
        limit: int = None,
        offset: int = 0,
    ) -> List[schemas.core.FlowRun]:
        """
        Query Orion for flow runs. Only flow runs matching all criteria will
        be returned.

        Args:
            flow_filter: filter criteria for flows
            flow_run_filter: filter criteria for flow runs
            task_run_filter: filter criteria for task runs
            deployment_filter: filter criteria for deployments
            sort: sort criteria for the flow runs
            limit: limit for the flow run query
            offset: offset for the flow run query

        Returns:
            a list of [Flow Run model][prefect.orion.schemas.core.FlowRun] representation
                of the flow runs
        """
        body = {
            "flows": (flow_filter.dict(json_compatible=True) if flow_filter else None),
            "flow_runs": (
                flow_run_filter.dict(json_compatible=True) if flow_run_filter else None
            ),
            "task_runs": (
                task_run_filter.dict(json_compatible=True) if task_run_filter else None
            ),
            "deployments": (
                deployment_filter.dict(json_compatible=True)
                if deployment_filter
                else None
            ),
            "sort": sort,
            "limit": limit,
            "offset": offset,
        }

        response = await self.post(f"/flow_runs/filter", json=body)
        return pydantic.parse_obj_as(List[schemas.core.FlowRun], response.json())

    async def persist_data(
        self,
        data: bytes,
    ) -> DataDocument:
        """
        Persist data in orion and return the orion data document

        Args:
            data: the data to persist

        Returns:
            orion data document pointing to persisted data
        """
        response = await self.post("/data/persist", content=data)
        orion_doc = DataDocument.parse_obj(response.json())
        return orion_doc

    async def retrieve_data(
        self,
        orion_datadoc: DataDocument,
    ) -> bytes:
        """
        Exchange an orion data document for the data previously persisted.

        Args:
            orion_datadoc: the orion data document to retrieve

        Returns:
            the persisted data in bytes
        """
        if orion_datadoc.has_cached_data():
            return orion_datadoc.decode()

        response = await self.post(
            "/data/retrieve", json=orion_datadoc.dict(json_compatible=True)
        )
        return response.content

    async def persist_object(
        self, obj: Any, encoder: str = "cloudpickle"
    ) -> DataDocument:
        """
        Persist an object in orion and return the orion data document

        Args:
            obj: the object to persist
            encoder: an optional encoder for data document

        Returns:
            orion data document pointing to persisted data
        """
        datadoc = DataDocument.encode(encoding=encoder, data=obj)
        return await self.persist_data(datadoc.json().encode())

    async def retrieve_object(self, orion_datadoc: DataDocument) -> Any:
        """
        Exchange an orion data document for the object previously persisted.

        Args:
            orion_datadoc: the orion data document to retrieve

        Returns:
            the persisted object
        """
        datadoc = DataDocument.parse_raw(await self.retrieve_data(orion_datadoc))
        return datadoc.decode()

    async def set_flow_run_state(
        self,
        flow_run_id: UUID,
        state: schemas.states.State,
        force: bool = False,
        orion_doc: schemas.data.DataDocument = None,
    ) -> OrchestrationResult:
        """
        Set the state of a flow run.

        Args:
            flow_run_id: the id of the flow run
            state: the state to set
            force: if True, disregard orchestration logic when setting the state,
                forcing the Orion API to accept the state
            orion_doc: an optional orion data document representing the state's data,
                if provided it will override `state.data`

        Returns:
            a [OrchestrationResult model][prefect.orion.orchestration.rules.OrchestrationResult]
                representation of state orchestration output
        """
        state_data = schemas.actions.StateCreate(
            type=state.type,
            name=state.name,
            message=state.message,
            data=orion_doc or state.data,
            state_details=state.state_details,
        )
        state_data.state_details.flow_run_id = flow_run_id

        # Attempt to serialize the given data
        try:
            state_data_json = state_data.dict(json_compatible=True)
        except TypeError:
            # Drop the user data
            state_data.data = None
            state_data_json = state_data.dict(json_compatible=True)

        response = await self.post(
            f"/flow_runs/{flow_run_id}/set_state",
            json=dict(state=state_data_json, force=force),
        )
        return OrchestrationResult.parse_obj(response.json())

    async def read_flow_run_states(
        self, flow_run_id: UUID
    ) -> List[schemas.states.State]:
        """
        Query for the states of a flow run

        Args:
            flow_run_id: the id of the flow run

        Returns:
            a list of [State model][prefect.orion.schemas.states.State] representation
                of the flow run states
        """
        response = await self.get(
            "/flow_run_states/", params=dict(flow_run_id=flow_run_id)
        )
        return pydantic.parse_obj_as(List[schemas.states.State], response.json())

    async def create_task_run(
        self,
        task: "Task",
        flow_run_id: UUID,
        dynamic_key: str,
        name: str = None,
        extra_tags: Iterable[str] = None,
        state: schemas.states.State = None,
        task_inputs: Dict[
            str,
            List[
                Union[
                    schemas.core.TaskRunResult,
                    schemas.core.Parameter,
                    schemas.core.Constant,
                ]
            ],
        ] = None,
    ) -> UUID:
        """
        Create a task run

        Args:
            task: The Task to run
            flow_run_id: The flow run id with which to associate the task run
            dynamic_key: A key unique to this particular run of a Task within the flow
            name: An optional name for the task run
            extra_tags: an optional list of extra tags to apply to the task run in
                addition to `task.tags`
            state: The initial state for the run. If not provided, defaults to
                `Pending` for now. Should always be a `Scheduled` type.
            task_inputs: the set of inputs passed to the task

        Returns:
            The UUID of the newly created task run
        """
        tags = set(task.tags).union(extra_tags or [])

        if state is None:
            state = schemas.states.Pending()

        task_run_data = schemas.actions.TaskRunCreate(
            name=name or f"{task.name}-{task.task_key[:8]}-{dynamic_key}",
            flow_run_id=flow_run_id,
            task_key=task.task_key,
            dynamic_key=dynamic_key,
            tags=list(tags),
            empirical_policy=schemas.core.TaskRunPolicy(
                max_retries=task.retries,
                retry_delay_seconds=task.retry_delay_seconds,
            ),
            state=state,
            task_inputs=task_inputs or {},
        )

        response = await self.post(
            "/task_runs/", json=task_run_data.dict(json_compatible=True)
        )
        return TaskRun.parse_obj(response.json())

    async def read_task_run(self, task_run_id: UUID) -> schemas.core.TaskRun:
        """
        Query Orion for a task run by id.

        Args:
            task_run_id: the task run ID of interest

        Returns:
            a [Task Run model][prefect.orion.schemas.core.TaskRun] representation of the task run
        """
        response = await self.get(f"/task_runs/{task_run_id}")
        return schemas.core.TaskRun.parse_obj(response.json())

    async def read_task_runs(
        self,
        *,
        flow_filter: schemas.filters.FlowFilter = None,
        flow_run_filter: schemas.filters.FlowRunFilter = None,
        task_run_filter: schemas.filters.TaskRunFilter = None,
        deployment_filter: schemas.filters.DeploymentFilter = None,
        sort: schemas.sorting.TaskRunSort = None,
        limit: int = None,
        offset: int = 0,
    ) -> List[schemas.core.TaskRun]:
        """
        Query Orion for task runs. Only task runs matching all criteria will
        be returned.

        Args:
            flow_filter: filter criteria for flows
            flow_run_filter: filter criteria for flow runs
            task_run_filter: filter criteria for task runs
            deployment_filter: filter criteria for deployments
            sort: sort criteria for the task runs
            limit: a limit for the task run query
            offset: an offset for the task run query

        Returns:
            a list of [Task Run model][prefect.orion.schemas.core.TaskRun] representation
                of the task runs
        """
        body = {
            "flows": (flow_filter.dict(json_compatible=True) if flow_filter else None),
            "flow_runs": (
                flow_run_filter.dict(json_compatible=True) if flow_run_filter else None
            ),
            "task_runs": (
                task_run_filter.dict(json_compatible=True) if task_run_filter else None
            ),
            "deployments": (
                deployment_filter.dict(json_compatible=True)
                if deployment_filter
                else None
            ),
            "sort": sort,
            "limit": limit,
            "offset": offset,
        }
        response = await self.post(f"/task_runs/filter", json=body)
        return pydantic.parse_obj_as(List[schemas.core.TaskRun], response.json())

    async def propose_state(
        self,
        state: schemas.states.State,
        task_run_id: UUID = None,
        flow_run_id: UUID = None,
    ) -> schemas.states.State:
        """
        Propose a new state for a flow run or task run, invoking Orion
        orchestration logic.

        If the proposed state is accepted, the provided `state` will be
        augmented with details and returned.

        If the proposed state is rejected, a new state returned by the
        Orion API will be returned.

        If the proposed state results in a WAIT instruction from the Orion
        API, the function will sleep and attempt to propose the state again.

        If the proposed state results in an ABORT instruction from the Orion
        API, an error will be raised.

        Args:
            state: a new state for the task or flow run
            task_run_id: an optional task run id, used when proposing task run states
            flow_run_id: an optional flow run id, used when proposing flow run states

        Returns:
            a [State model][prefect.orion.schemas.states.State] representation of the
                flow or task run state

        Raises:
            ValueError: if neither task_run_id or flow_run_id is provided
            prefect.exceptions.Abort: if an ABORT instruction is received from
                the Orion API
        """

        # Determine if working with a task run or flow run
        if not task_run_id and not flow_run_id:
            raise ValueError("You must provide either a `task_run_id` or `flow_run_id`")

        orion_doc = None
        # Exchange the user data document for an orion data document
        if state.data:
            # persist data reference in Orion
            orion_doc = await self.persist_data(state.data.json().encode())

        # Attempt to set the state
        if task_run_id:
            response = await self.set_task_run_state(
                task_run_id, state, orion_doc=orion_doc
            )
        elif flow_run_id:
            response = await self.set_flow_run_state(
                flow_run_id, state, orion_doc=orion_doc
            )
        else:
            raise ValueError(
                "Neither flow run id or task run id were provided. At least one must "
                "be given."
            )

        # Parse the response to return the new state
        if response.status == schemas.responses.SetStateStatus.ACCEPT:
            # Update the state with the details if provided
            if response.state.state_details:
                state.state_details = response.state.state_details
            return state

        elif response.status == schemas.responses.SetStateStatus.ABORT:
            raise prefect.exceptions.Abort(response.details.reason)

        elif response.status == schemas.responses.SetStateStatus.WAIT:
            self.logger.debug(
                f"Received wait instruction for {response.details.delay_seconds}s: "
                f"{response.details.reason}"
            )
            await anyio.sleep(response.details.delay_seconds)
            return await self.propose_state(
                state, task_run_id=task_run_id, flow_run_id=flow_run_id
            )

        elif response.status == schemas.responses.SetStateStatus.REJECT:
            server_state = response.state
            if server_state.data:
                if server_state.data.encoding == "orion":
                    datadoc = DataDocument.parse_raw(
                        await self.retrieve_data(server_state.data)
                    )
                    server_state.data = datadoc

            return server_state

        else:
            raise ValueError(
                f"Received unexpected `SetStateStatus` from server: {response.status!r}"
            )

    async def set_task_run_state(
        self,
        task_run_id: UUID,
        state: schemas.states.State,
        force: bool = False,
        orion_doc: schemas.data.DataDocument = None,
    ) -> OrchestrationResult:
        """
        Set the state of a task run.

        Args:
            task_run_id: the id of the task run
            state: the state to set
            force: if True, disregard orchestration logic when setting the state,
                forcing the Orion API to accept the state
            orion_doc: an optional orion data document representing the state's data,
                if provided it will override `state.data`

        Returns:
            a [OrchestrationResult model][prefect.orion.orchestration.rules.OrchestrationResult]
                representation of state orchestration output
        """
        state_data = schemas.actions.StateCreate(
            type=state.type,
            message=state.message,
            data=orion_doc or state.data,
            state_details=state.state_details,
        )
        state_data.state_details.task_run_id = task_run_id

        # Attempt to serialize the given data
        try:
            state_data_json = state_data.dict(json_compatible=True)
        except TypeError:
            # Drop the user data
            state_data.data = None
            state_data_json = state_data.dict(json_compatible=True)

        response = await self.post(
            f"/task_runs/{task_run_id}/set_state",
            json=dict(state=state_data_json, force=force),
        )
        return OrchestrationResult.parse_obj(response.json())

    async def read_task_run_states(
        self, task_run_id: UUID
    ) -> List[schemas.states.State]:
        """
        Query for the states of a task run

        Args:
            task_run_id: the id of the task run

        Returns:
            a list of [State model][prefect.orion.schemas.states.State] representation
                of the task run states
        """
        response = await self.get(
            "/task_run_states/", params=dict(task_run_id=task_run_id)
        )
        return pydantic.parse_obj_as(List[schemas.states.State], response.json())

    async def create_logs(self, logs: Iterable[Union[LogCreate, dict]]) -> None:
        """
        Create logs for a flow or task run

        Args:
            logs: An iterable of `LogCreate` objects or already json-compatible dicts
        """
        serialized_logs = [
            log.dict(json_compatible=True) if isinstance(log, LogCreate) else log
            for log in logs
        ]
        await self.post(f"/logs/", json=serialized_logs)

    async def read_logs(
        self, log_filter: LogFilter = None, limit: int = None, offset: int = None
    ) -> None:
        """
        Read flow and task run logs.
        """
        body = {
            "filter": log_filter.dict(json_compatible=True) if log_filter else None,
            "limit": limit,
            "offset": offset,
        }

        response = await self.post(f"/logs/filter", json=body)
        return pydantic.parse_obj_as(List[schemas.core.Log], response.json())

    async def resolve_datadoc(self, datadoc: DataDocument) -> Any:
        """
        Recursively decode possibly nested data documents.

        "orion" encoded documents will be retrieved from the server.

        Args:
            datadoc: The data document to resolve

        Returns:
            a decoded object, the innermost data
        """
        if not isinstance(datadoc, DataDocument):
            raise TypeError(
                f"`resolve_datadoc` received invalid type {type(datadoc).__name__}"
            )

        async def resolve_inner(data):
            if isinstance(data, bytes):
                try:
                    data = DataDocument.parse_raw(data)
                except pydantic.ValidationError:
                    return data

            if isinstance(data, DataDocument):
                if data.encoding == "orion":
                    data = await self.retrieve_data(data)
                else:
                    data = data.decode()
                return await resolve_inner(data)

            return data

        return await resolve_inner(datadoc)

    async def __aenter__(self):
        await self._client.__aenter__()
        return self

    async def __aexit__(self, *exc_info):
        return await self._client.__aexit__(*exc_info)

    def __enter__(self):
        raise RuntimeError(
            "The `OrionClient` must be entered with an async context. Use 'async "
            "with OrionClient(...)' not 'with OrionClient(...)'"
        )

    def __exit__(self, *_):
        assert False, "This should never be called but must be defined for __enter__"<|MERGE_RESOLUTION|>--- conflicted
+++ resolved
@@ -79,19 +79,14 @@
     )
 
 
-class HTTPXClient:
+class OrionClient:
     """
-    An asynchronous client for making http requests
+    An asynchronous client for interacting with the [Orion REST API](/api-ref/rest-api/).
 
     Args:
+        host: the Orion API URL
         httpx_settings: an optional dictionary of settings to pass to the underlying `httpx.AsyncClient`
 
-<<<<<<< HEAD
-    """
-
-    def __init__(self, httpx_settings: dict = None) -> None:
-        httpx_settings = httpx_settings or {}
-=======
     Examples:
 
         Say hello to an Orion server
@@ -138,8 +133,8 @@
                 f"Unexpected type {type(api).__name__!r} for argument `api`. Expected 'str' or 'FastAPI'"
             )
 
->>>>>>> 199150f1
         self._client = httpx.AsyncClient(**httpx_settings)
+        self.logger = get_logger("client")
 
     async def post(self, route: str, **kwargs) -> httpx.Response:
         """
@@ -222,60 +217,6 @@
         #       development
         response.raise_for_status()
         return response
-
-
-class OrionClient(HTTPXClient):
-    """
-    An asynchronous client for interacting with the [Orion REST API](/api-ref/rest-api/).
-
-    Args:
-        host: the Orion API URL
-        httpx_settings: an optional dictionary of settings to pass to the underlying `httpx.AsyncClient`
-
-    Examples:
-
-        Say hello to an Orion server
-
-        >>> async with OrionClient() as client:
-        >>>     response = await client.hello()
-        >>>
-        >>> print(response.json())
-        👋
-    """
-
-    def __init__(
-        self,
-        host: str = prefect.settings.from_env().orion_host,
-        api_key: str = prefect.settings.from_env().api_key,
-        api_version: str = ORION_API_VERSION,
-        httpx_settings: dict = None,
-    ) -> None:
-
-        httpx_settings = httpx_settings or {}
-
-        # set headers
-        if "headers" not in httpx_settings:
-            httpx_settings["headers"] = {}
-        if api_key:
-            httpx_settings["headers"].update({"Authorization": f"Bearer {authorization}"})
-        if api_version:
-            httpx_settings["headers"].update({"X-PREFECT-API-VERSION": api_version})
-
-        if host:
-            # Connect to an existing instance
-            if "app" in httpx_settings:
-                raise ValueError(
-                    "Invalid httpx settings: `app` cannot be set with `host`, "
-                    "`app` is only for use with ephemeral instances."
-                )
-            httpx_settings.setdefault("base_url", host)
-        else:
-            # Connect to an ephemeral app
-            httpx_settings.setdefault("app", orion_app)
-            httpx_settings.setdefault("base_url", "http://orion/api")
-
-        super().__init__(httpx_settings)
-        self.logger = get_logger("client")
 
     # API methods ----------------------------------------------------------------------
 
