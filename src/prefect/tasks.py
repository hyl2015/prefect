--- conflicted
+++ resolved
@@ -79,7 +79,9 @@
                 "task in a flow?"
             )
 
+        # Load some objects from the flow run settings
         client = flow_run_context.client
+        executor = flow_run_context.flow.executor
 
         task_run_id = client.create_task_run(
             task=self,
@@ -89,24 +91,15 @@
 
         future = PrefectFuture(run_id=task_run_id)
 
-<<<<<<< HEAD
-        flow_run_context.flow.executor.submit(
-            self._run,
-            flow_run_context=flow_run_context,
-            task_run_id=task_run_id,
-            future=future,
-            call_args=args,
-            call_kwargs=kwargs,
-=======
         context = RunContext(
             flow_run=flow_run_context,
             task_run=TaskRunContext(task_run_id=task_run_id, task=self),
->>>>>>> f14a33a4
         )
 
         # TODO: Submit `self._run` to an executor
         with context.task_run:
-            self._run(
+            executor.submit(
+                self._run,
                 context=context,
                 task_run_id=task_run_id,
                 future=future,
