import os
import ast
import functools
import logging
import signal
import sys
import time
import threading
from contextlib import contextmanager
from concurrent.futures import ThreadPoolExecutor, Future
from typing import Any, Generator, Iterable, Union, Set

import pendulum

from prefect import config
from prefect.client import Client
from prefect.engine.state import Failed, Submitted
from prefect.serialization import state
from prefect.utilities.exceptions import AuthorizationError
from prefect.utilities.graphql import GraphQLResult, with_args
from prefect.utilities.context import context

ascii_name = r"""
 ____            __           _        _                    _
|  _ \ _ __ ___ / _| ___  ___| |_     / \   __ _  ___ _ __ | |_
| |_) | '__/ _ \ |_ / _ \/ __| __|   / _ \ / _` |/ _ \ '_ \| __|
|  __/| | |  __/  _|  __/ (__| |_   / ___ \ (_| |  __/ | | | |_
|_|   |_|  \___|_|  \___|\___|\__| /_/   \_\__, |\___|_| |_|\__|
                                           |___/
"""


@contextmanager
def exit_handler(agent: "Agent") -> Generator:
    exit_event = threading.Event()

    def _exit_handler(*args: Any, **kwargs: Any) -> None:
        agent.logger.info("Keyboard Interrupt received: Agent is shutting down.")
        exit_event.set()

    original = signal.getsignal(signal.SIGINT)
    try:
        signal.signal(signal.SIGINT, _exit_handler)
        yield exit_event
    except SystemExit:
        pass
    finally:
        signal.signal(signal.SIGINT, original)


class Agent:
    """
    Base class for Agents. Information on using the Prefect agents can be found at
    https://docs.prefect.io/cloud/agent/overview.html

    This Agent class is a standard point for executing Flows in Prefect Cloud. It is meant
    to have subclasses which inherit functionality from this class. The only piece that
    the subclasses should implement is the `deploy_flows` function, which specifies how to run a Flow on the given platform. It is built in this
    way to keep Prefect Cloud logic standard but allows for platform specific
    customizability.

    In order for this to operate `PREFECT__CLOUD__AGENT__AUTH_TOKEN` must be set as an
    environment variable or in your user configuration file.

    Args:
        - name (str, optional): An optional name to give this agent. Can also be set through
            the environment variable `PREFECT__CLOUD__AGENT__NAME`. Defaults to "agent"
        - labels (List[str], optional): a list of labels, which are arbitrary string identifiers used by Prefect
            Agents when polling for work
        - env_vars (dict, optional): a dictionary of environment variables and values that will be set
            on each flow run that this agent submits for execution
    """

    def __init__(
        self, name: str = None, labels: Iterable[str] = None, env_vars: dict = None
    ) -> None:
        self.name = name or config.cloud.agent.get("name", "agent")
        self.labels = list(
            labels or ast.literal_eval(config.cloud.agent.get("labels", "[]"))
        )
        self.env_vars = env_vars or dict()
        self.log_to_cloud = config.logging.log_to_cloud

        token = config.cloud.agent.get("auth_token")

        self.client = Client(api_token=token)
        self._verify_token(token)

        logger = logging.getLogger(self.name)
        logger.setLevel(config.cloud.agent.get("level"))
        if not any([isinstance(h, logging.StreamHandler) for h in logger.handlers]):
            ch = logging.StreamHandler(sys.stdout)
            formatter = logging.Formatter(context.config.logging.format)
            formatter.converter = time.gmtime  # type: ignore
            ch.setFormatter(formatter)
            logger.addHandler(ch)

        self.logger = logger
        self.submitting_flow_runs = set()  # type: Set[str]

    def _verify_token(self, token: str) -> None:
        """
        Checks whether a token with a `RUNNER` scope was provided
        Args:
            - token (str): The provided agent token to verify
        Raises:
            - AuthorizationError: if token is empty or does not have a RUNNER role
        """
        if not token:
            raise AuthorizationError("No agent API token provided.")

        # Check if RUNNER role
        result = self.client.graphql(query="query { authInfo { apiTokenScope } }")
        if (
            not result.data  # type: ignore
            or result.data.authInfo.apiTokenScope != "RUNNER"  # type: ignore
        ):
            raise AuthorizationError("Provided token does not have a RUNNER scope.")

    def start(self) -> None:
        """
        The main entrypoint to the agent. This function loops and constantly polls for
        new flow runs to deploy
        """
        try:
            with exit_handler(self) as exit_event:
                tenant_id = self.agent_connect()

                # Loop intervals for query sleep backoff
                loop_intervals = {
                    0: 0.25,
                    1: 0.5,
                    2: 1.0,
                    3: 2.0,
                    4: 4.0,
                    5: 8.0,
                    6: 10.0,
                }

<<<<<<< HEAD
            index = 0

            # the max workers default has changed in 3.5 and 3.8. For stable results the
            # default 3.8 behavior is elected here.
            max_workers = min(32, (os.cpu_count() or 1) + 4)

            with ThreadPoolExecutor(max_workers=max_workers) as executor:
                self.logger.debug("Max Workers: {}".format(max_workers))
                while not exit_event.wait(timeout=loop_intervals[index]):
                    self.heartbeat()

                    if self.agent_process(executor, tenant_id):
                        index = 0
                    elif index < max(loop_intervals.keys()):
                        index += 1

=======
                index = 0
                while not exit_event.wait(timeout=loop_intervals[index]):
                    self.heartbeat()

                    runs = self.agent_process(tenant_id)
                    if runs:
                        index = 0
                    elif index < max(loop_intervals.keys()):
                        index += 1

>>>>>>> 50e7fbd8
                    self.logger.debug(
                        "Next query for flow runs in {} seconds".format(
                            loop_intervals[index]
                        )
                    )
<<<<<<< HEAD
=======
        finally:
            self.on_shutdown()

    def on_shutdown(self) -> None:
        """
        Invoked when the event loop is exiting and the agent is shutting down. Intended 
        as a hook for child classes to optionally implement. 
        """
        pass
>>>>>>> 50e7fbd8

    def agent_connect(self) -> str:
        """
        Verify agent connection to Prefect Cloud by finding and returning a tenant id

        Returns:
            - str: The current tenant id
        """
        print(ascii_name)
        self.logger.info(
            "Starting {} with labels {}".format(type(self).__name__, self.labels)
        )
        self.logger.info(
            "Agent documentation can be found at https://docs.prefect.io/cloud/"
        )

        self.logger.debug("Querying for tenant ID")
        tenant_id = self.query_tenant_id()

        if not tenant_id:
            raise ConnectionError(
                "Tenant ID not found. Verify that you are using the proper API token."
            )

        self.logger.debug("Tenant ID: {} found".format(tenant_id))
        self.logger.info("Agent successfully connected to Prefect Cloud")
        self.logger.info("Waiting for flow runs...")

        return tenant_id

    def deploy_and_update_flow_run(self, flow_run: "GraphQLResult") -> None:
        """
        Deploy a flow run and update Cloud with the resulting deployment info.
        If any errors occur when submitting the flow run, capture the error and log to Cloud.

        Args:
            - flow_run (GraphQLResult): The specific flow run to deploy
        """
        # Deploy flow run and mark failed if any deployment error
        try:
            deployment_info = self.deploy_flow(flow_run)
            self.update_state(flow_run, deployment_info)
        except Exception as exc:
            self.logger.error(
                "Logging platform error for flow run {}".format(
                    getattr(flow_run, "id", "UNKNOWN")  # type: ignore
                )
            )
            self.client.write_run_logs(
                [
                    dict(
                        flowRunId=getattr(flow_run, "id", "UNKNOWN"),  # type: ignore
                        name="agent",
                        message=str(exc),
                        level="ERROR",
                    )
                ]
            )
            self.mark_failed(flow_run=flow_run, exc=exc)

    def on_flow_run_deploy_attempt(self, fut: "Future", flow_run_id: str) -> None:
        """
        Indicates that a flow run deployment has been deployed (sucessfully or otherwise).
        This is intended to be a future callback hook, called in the agent's main thread
        when the background thread has completed the deploy_and_update_flow_run() call, either
        successfully, in error, or cancelled. In all cases the agent should be open to 
        attempting to deploy the flow run if the flow run id is still in the Cloud run queue.

        Args:
            - fut (Future): a callback requirement, the future which has completed or been cancelled.
            - flow_run_id (str): the id of the flow run that the future represents.
        """
        self.submitting_flow_runs.remove(flow_run_id)
        self.logger.debug("Completed flow run submission (id: {})".format(flow_run_id))

    def agent_process(self, executor: "ThreadPoolExecutor", tenant_id: str) -> bool:
        """
        Full process for finding flow runs, updating states, and deploying.

        Args:
            - executor (ThreadPoolExecutor): the interface to submit flow deployments in background threads
            - tenant_id (str): The tenant id to use in the query

        Returns:
            - bool: whether or not flow runs were found
        """
        flow_runs = None
        try:
            flow_runs = self.query_flow_runs(tenant_id=tenant_id)

            if flow_runs:
                self.logger.info(
                    "Found {} flow run(s) to submit for execution.".format(
                        len(flow_runs)
                    )
                )

            for flow_run in flow_runs:
                fut = executor.submit(self.deploy_and_update_flow_run, flow_run)
                self.submitting_flow_runs.add(flow_run.id)
                fut.add_done_callback(
                    functools.partial(
                        self.on_flow_run_deploy_attempt, flow_run_id=flow_run.id
                    )
                )

        except Exception as exc:
            self.logger.error(exc)

        return bool(flow_runs)

    def query_tenant_id(self) -> Union[str, None]:
        """
        Query Prefect Cloud for the tenant id that corresponds to the agent's auth token

        Returns:
            - Union[str, None]: The current tenant id if found, None otherwise
        """
        query = {"query": {"tenant": {"id"}}}
        result = self.client.graphql(query)

        if result.data.tenant:  # type: ignore
            return result.data.tenant[0].id  # type: ignore

        return None

    def query_flow_runs(self, tenant_id: str) -> list:
        """
        Query Prefect Cloud for flow runs which need to be deployed and executed

        Args:
            - tenant_id (str): The tenant id to use in the query

        Returns:
            - list: A list of GraphQLResult flow run objects
        """
        self.logger.debug("Querying for flow runs")

        # Get scheduled flow runs from queue
        mutation = {
            "mutation($input: getRunsInQueueInput!)": {
                "getRunsInQueue(input: $input)": {"flow_run_ids"}
            }
        }

        now = pendulum.now("UTC")
        result = self.client.graphql(
            mutation,
            variables={
                "input": {
                    "tenantId": tenant_id,
                    "before": now.isoformat(),
                    "labels": list(self.labels),
                }
            },
        )

        # we queried all of the available flow runs, however, some may have already been pulled
        # by this agent and are in the process of being submitted in the background. We do not
        # want to act on these "duplicate" flow runs until we've been assured that the background
        # thread has attempted to submit the work (successful or otherwise).

        flow_run_ids = set(result.data.getRunsInQueue.flow_run_ids)  # type: ignore

        if flow_run_ids:
            msg = "Found flow runs {}".format(result.data.getRunsInQueue.flow_run_ids)
        else:
            msg = "No flow runs found"
        already_submitting = flow_run_ids & self.submitting_flow_runs
        if already_submitting:
            msg += " ({} already submitting)".format(len(already_submitting))

        self.logger.debug(msg)

        target_flow_run_ids = flow_run_ids - self.submitting_flow_runs

        # Query metadata fow flow runs found in queue
        query = {
            "query": {
                with_args(
                    "flow_run",
                    {
                        # match flow runs in the flow_run_ids list
                        "where": {
                            "id": {"_in": list(target_flow_run_ids)},
                            "_or": [
                                # who are EITHER scheduled...
                                {"state": {"_eq": "Scheduled"}},
                                # OR running with task runs scheduled to start more than 3 seconds ago
                                {
                                    "state": {"_eq": "Running"},
                                    "task_runs": {
                                        "state_start_time": {
                                            "_lte": str(now.subtract(seconds=3))
                                        }
                                    },
                                },
                            ],
                        }
                    },
                ): {
                    "id": True,
                    "version": True,
                    "tenant_id": True,
                    "state": True,
                    "serialized_state": True,
                    "parameters": True,
                    "flow": {"id", "name", "environment", "storage", "version"},
                    with_args(
                        "task_runs",
                        {
                            "where": {
                                "state_start_time": {
                                    "_lte": str(now.subtract(seconds=3))
                                }
                            }
                        },
                    ): {"id", "version", "task_id", "serialized_state"},
                }
            }
        }

        if flow_run_ids:
            self.logger.debug("Querying flow run metadata")
            result = self.client.graphql(query)
            return result.data.flow_run  # type: ignore
        else:
            return []

    def update_state(self, flow_run: GraphQLResult, deployment_info: str) -> None:
        """
        After a flow run is grabbed this function sets the state to Submitted so it
        won't be picked up by any other processes

        Args:
            - flow_run (GraphQLResult): A GraphQLResult flow run object
            - deployment_info (str): Identifier information related to the Flow Run
                deployment
        """
        self.logger.debug(
            "Updating states for flow run {}".format(flow_run.id)  # type: ignore
        )

        # Set flow run state to `Submitted` if it is currently `Scheduled`
        if state.StateSchema().load(flow_run.serialized_state).is_scheduled():

            self.logger.debug(
                "Flow run {} is in a Scheduled state, updating to Submitted".format(
                    flow_run.id  # type: ignore
                )
            )
            self.client.set_flow_run_state(
                flow_run_id=flow_run.id,
                version=flow_run.version,
                state=Submitted(
                    message="Submitted for execution. {}".format(deployment_info),
                    state=state.StateSchema().load(flow_run.serialized_state),
                ),
            )

        # Set task run states to `Submitted` if they are currently `Scheduled`
        for task_run in flow_run.task_runs:
            if state.StateSchema().load(task_run.serialized_state).is_scheduled():

                self.logger.debug(
                    "Task run {} is in a Scheduled state, updating to Submitted".format(
                        task_run.id  # type: ignore
                    )
                )
                self.client.set_task_run_state(
                    task_run_id=task_run.id,
                    version=task_run.version,
                    state=Submitted(
                        message="Submitted for execution. {}".format(deployment_info),
                        state=state.StateSchema().load(task_run.serialized_state),
                    ),
                )

    def mark_failed(self, flow_run: GraphQLResult, exc: Exception) -> None:
        """
        Mark a flow run as `Failed`

        Args:
            - flow_run (GraphQLResult): A GraphQLResult flow run object
            - exc (Exception): An exception that was raised to use as the `Failed`
                message
        """
        self.client.set_flow_run_state(
            flow_run_id=flow_run.id,
            version=flow_run.version,
            state=Failed(message=str(exc)),
        )
        self.logger.error("Error while deploying flow: {}".format(repr(exc)))

    def deploy_flow(self, flow_run: GraphQLResult) -> str:
        """
        Meant to be overridden by a platform specific deployment option

        Args:
            - flow_run (GraphQLResult): A GraphQLResult flow run object

        Returns:
            - str: Information about the deployment

        Raises:
            - ValueError: if deployment attempted on unsupported Storage type
        """
        raise NotImplementedError()

    def heartbeat(self) -> None:
        """
        Meant to be overridden by a platform specific heartbeat option
        """
        pass


if __name__ == "__main__":
    Agent().start()<|MERGE_RESOLUTION|>--- conflicted
+++ resolved
@@ -137,42 +137,27 @@
                     6: 10.0,
                 }
 
-<<<<<<< HEAD
-            index = 0
-
-            # the max workers default has changed in 3.5 and 3.8. For stable results the
-            # default 3.8 behavior is elected here.
-            max_workers = min(32, (os.cpu_count() or 1) + 4)
-
-            with ThreadPoolExecutor(max_workers=max_workers) as executor:
-                self.logger.debug("Max Workers: {}".format(max_workers))
-                while not exit_event.wait(timeout=loop_intervals[index]):
-                    self.heartbeat()
-
-                    if self.agent_process(executor, tenant_id):
-                        index = 0
-                    elif index < max(loop_intervals.keys()):
-                        index += 1
-
-=======
-                index = 0
-                while not exit_event.wait(timeout=loop_intervals[index]):
-                    self.heartbeat()
-
-                    runs = self.agent_process(tenant_id)
-                    if runs:
-                        index = 0
-                    elif index < max(loop_intervals.keys()):
-                        index += 1
-
->>>>>>> 50e7fbd8
+              index = 0
+
+              # the max workers default has changed in 3.5 and 3.8. For stable results the
+              # default 3.8 behavior is elected here.
+              max_workers = min(32, (os.cpu_count() or 1) + 4)
+
+              with ThreadPoolExecutor(max_workers=max_workers) as executor:
+                  self.logger.debug("Max Workers: {}".format(max_workers))
+                  while not exit_event.wait(timeout=loop_intervals[index]):
+                      self.heartbeat()
+
+                      if self.agent_process(executor, tenant_id):
+                          index = 0
+                      elif index < max(loop_intervals.keys()):
+                          index += 1
+
                     self.logger.debug(
                         "Next query for flow runs in {} seconds".format(
                             loop_intervals[index]
                         )
                     )
-<<<<<<< HEAD
-=======
         finally:
             self.on_shutdown()
 
@@ -182,7 +167,6 @@
         as a hook for child classes to optionally implement. 
         """
         pass
->>>>>>> 50e7fbd8
 
     def agent_connect(self) -> str:
         """
