import datetime
from enum import auto
from typing import List, Dict
from uuid import UUID

import pendulum
from pydantic import Field, validator

from prefect.orion.utilities.enum import AutoEnum
from prefect.orion.utilities.functions import ParameterSchema
from prefect.orion.utilities.schemas import PrefectBaseModel


class APIBaseModel(PrefectBaseModel):
    class Config:
        orm_mode = True

    id: UUID = None
    created: datetime.datetime = Field(None, repr=False)
    updated: datetime.datetime = Field(None, repr=False)


class Flow(APIBaseModel):
    name: str = Field(..., example="my-flow")
    tags: List[str] = Field(default_factory=list, example=["tag-1", "tag-2"])
    parameters: ParameterSchema = Field(default_factory=ParameterSchema)


class FlowRunMetadata(PrefectBaseModel):
    is_subflow: bool = False


class FlowRun(APIBaseModel):
    flow_id: UUID
    flow_version: str = Field(..., example="v1.0")
    parameters: dict = Field(default_factory=dict)
    parent_task_run_id: UUID = None
    context: dict = Field(default_factory=dict, example={"my_var": "my_val"})
    empirical_policy: dict = Field(default_factory=dict)
    empirical_config: dict = Field(default_factory=dict)
    tags: List[str] = Field(default_factory=list, example=["tag-1", "tag-2"])
    flow_run_metadata: FlowRunMetadata = Field(default_factory=FlowRunMetadata)


class StateType(AutoEnum):
    SCHEDULED = auto()
    PENDING = auto()
    RUNNING = auto()
    RETRYING = auto()
    COMPLETED = auto()
    FAILED = auto()
    CANCELED = auto()
    AWAITING_RETRY = auto()


class StateDetails(PrefectBaseModel):
    flow_run_id: UUID = None
    task_run_id: UUID = None


class RunDetails(PrefectBaseModel):
    previous_state_id: UUID = None
    run_count: int = 0
    start_time: datetime.datetime = None
    end_time: datetime.datetime = None
    total_run_time_seconds: float = 0.0
    total_time_seconds: float = 0.0
    last_run_time: float = 0.0


class State(APIBaseModel):
    type: StateType
    name: str = None
    timestamp: datetime.datetime = Field(default_factory=pendulum.now, repr=False)
    message: str = Field(None, example="Run started")
    data: bytes = Field(None, repr=False)
    state_details: StateDetails = Field(default_factory=StateDetails, repr=False)
    run_details: RunDetails = Field(default_factory=RunDetails, repr=False)

    @validator("name", pre=True, always=True)
    def default_name_from_type(cls, v, *, values, **kwargs):
        """If a name is not provided, use the type"""
        if v is None:
            v = values.get("type").value.capitalize()
        return v

    def is_scheduled(self):
        return self.type in (StateType.SCHEDULED, StateType.AWAITING_RETRY)

    def is_pending(self):
        return self.type == StateType.PENDING

    def is_running(self):
        return self.type in (StateType.RUNNING, StateType.RETRYING)

    def is_retrying(self):
        return self.type == StateType.RETRYING

    def is_completed(self):
        return self.type == StateType.COMPLETED

    def is_failed(self):
        return self.type == StateType.FAILED

    def is_canceled(self):
        return self.type == StateType.CANCELED

    def is_awaiting_retry(self):
        return self.type == StateType.AWAITING_RETRY


def Completed(**kwargs) -> State:
    """Convenience function for creating `Completed` states.

<<<<<<< HEAD
class State(_BaseState, APIBaseModel):
    data_location: dict = None
    state_details: StateDetails = Field(default_factory=StateDetails)
    run_details: RunDetails = Field(default_factory=RunDetails)


class TaskRunMetadata(PrefectBaseModel):
    is_subflow: bool = False


class TaskRun(APIBaseModel):
    flow_run_id: UUID
    task_key: str
    dynamic_key: str = None
    cache_key: str = None
    cache_expiration: datetime.datetime = None
    task_version: str = None
    empirical_policy: dict = Field(default_factory=dict)
    tags: List[str] = Field(default_factory=list, example=["tag-1", "tag-2"])
    task_inputs: ParameterSchema = Field(default_factory=ParameterSchema)
    upstream_task_run_ids: Dict[str, UUID] = Field(default_factory=dict)
    task_run_metadata: TaskRunMetadata = Field(default_factory=TaskRunMetadata)
=======
    Returns:
        State: a Completed state
    """
    return State(type=StateType.COMPLETED, **kwargs)
>>>>>>> c8952673
<|MERGE_RESOLUTION|>--- conflicted
+++ resolved
@@ -40,6 +40,24 @@
     empirical_config: dict = Field(default_factory=dict)
     tags: List[str] = Field(default_factory=list, example=["tag-1", "tag-2"])
     flow_run_metadata: FlowRunMetadata = Field(default_factory=FlowRunMetadata)
+
+
+class TaskRunMetadata(PrefectBaseModel):
+    is_subflow: bool = False
+
+
+class TaskRun(APIBaseModel):
+    flow_run_id: UUID
+    task_key: str
+    dynamic_key: str = None
+    cache_key: str = None
+    cache_expiration: datetime.datetime = None
+    task_version: str = None
+    empirical_policy: dict = Field(default_factory=dict)
+    tags: List[str] = Field(default_factory=list, example=["tag-1", "tag-2"])
+    task_inputs: ParameterSchema = Field(default_factory=ParameterSchema)
+    upstream_task_run_ids: Dict[str, UUID] = Field(default_factory=dict)
+    task_run_metadata: TaskRunMetadata = Field(default_factory=TaskRunMetadata)
 
 
 class StateType(AutoEnum):
@@ -111,33 +129,7 @@
 
 def Completed(**kwargs) -> State:
     """Convenience function for creating `Completed` states.
-
-<<<<<<< HEAD
-class State(_BaseState, APIBaseModel):
-    data_location: dict = None
-    state_details: StateDetails = Field(default_factory=StateDetails)
-    run_details: RunDetails = Field(default_factory=RunDetails)
-
-
-class TaskRunMetadata(PrefectBaseModel):
-    is_subflow: bool = False
-
-
-class TaskRun(APIBaseModel):
-    flow_run_id: UUID
-    task_key: str
-    dynamic_key: str = None
-    cache_key: str = None
-    cache_expiration: datetime.datetime = None
-    task_version: str = None
-    empirical_policy: dict = Field(default_factory=dict)
-    tags: List[str] = Field(default_factory=list, example=["tag-1", "tag-2"])
-    task_inputs: ParameterSchema = Field(default_factory=ParameterSchema)
-    upstream_task_run_ids: Dict[str, UUID] = Field(default_factory=dict)
-    task_run_metadata: TaskRunMetadata = Field(default_factory=TaskRunMetadata)
-=======
     Returns:
         State: a Completed state
     """
-    return State(type=StateType.COMPLETED, **kwargs)
->>>>>>> c8952673
+    return State(type=StateType.COMPLETED, **kwargs)