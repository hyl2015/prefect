import datetime

from prefect.orion.database.alembic_commands import alembic_downgrade, alembic_upgrade
from prefect.orion.database.configurations import BaseDatabaseConfiguration
from prefect.orion.database.orm_models import BaseORMConfiguration
from prefect.orion.database.query_components import BaseQueryComponents
from prefect.utilities.asyncio import run_sync_in_worker_thread


class DBSingleton(type):
    """Ensures that only one OrionDBInterface is created per unique key"""

    _instances = dict()

    def __call__(cls, *args, **kwargs):
        unique_key = (
            kwargs["database_config"]._unique_key(),
            kwargs["query_components"]._unique_key(),
            kwargs["orm"]._unique_key(),
        )
        if unique_key not in cls._instances:
            cls._instances[unique_key] = super(DBSingleton, cls).__call__(
                *args, **kwargs
            )
        return cls._instances[unique_key]


class OrionDBInterface(metaclass=DBSingleton):
    """
    An interface for backend-specific SqlAlchemy actions and ORM models.

    Orion can be configured to run against different databases in order maintain
    performance at different scales. This interface integrates database- and dialect-
    specific configuration into a unified interface that the orchestration engine runs
    against.
    """

    def __init__(
        self,
        database_config: BaseDatabaseConfiguration = None,
        query_components: BaseQueryComponents = None,
        orm: BaseORMConfiguration = None,
    ):

        self.database_config = database_config
        self.queries = query_components
        self.orm = orm

    async def create_db(self):
        """Create the database"""
        await self.run_migrations_upgrade()

    async def drop_db(self):
        """Drop the database"""
        await self.run_migrations_downgrade()

    async def run_migrations_upgrade(self):
        """Run all upgrade migrations"""
        await run_sync_in_worker_thread(alembic_upgrade)

    async def run_migrations_downgrade(self):
        """Run all downgrade migrations"""
        await run_sync_in_worker_thread(alembic_downgrade)

    async def engine(self):
        """
        Provides a SqlAlchemy engine against a specific database.
        """
        engine = await self.database_config.engine()

        if self.database_config.is_inmemory():
            async with engine.begin() as conn:
                await self.database_config.create_db(conn, self.Base.metadata)

        return engine

    async def session(self):
        """
        Provides a SQLAlchemy session
        """
        engine = await self.engine()
        return await self.database_config.session(engine)

    @property
    def Base(self):
        """Base class for orm models"""
        return self.orm.Base

    @property
    def Flow(self):
        """A flow orm model"""
        return self.orm.Flow

    @property
    def FlowRun(self):
        """A flow run orm model"""
        return self.orm.FlowRun

    @property
    def FlowRunState(self):
        """A flow run state orm model"""
        return self.orm.FlowRunState

    @property
    def TaskRun(self):
        """A task run orm model"""
        return self.orm.TaskRun

    @property
    def TaskRunState(self):
        """A task run state orm model"""
        return self.orm.TaskRunState

    @property
    def TaskRunStateCache(self):
        """A task run state cache orm model"""
        return self.orm.TaskRunStateCache

    @property
    def Deployment(self):
        """A deployment orm model"""
        return self.orm.Deployment

    @property
    def SavedSearch(self):
        """A saved search orm model"""
        return self.orm.SavedSearch

    @property
    def Log(self):
        """A log orm model"""
        return self.orm.Log

    @property
    def ConcurrencyLimit(self):
        """A concurrency model"""
        return self.orm.ConcurrencyLimit

    @property
<<<<<<< HEAD
    def WorkQueue(self):
        """A work queue model"""
        return self.orm.WorkQueue

    @property
    def Agent(self):
        """An agent model"""
        return self.orm.Agent
=======
    def BlockData(self):
        """A block model"""
        return self.orm.BlockData
>>>>>>> 4f062109

    @property
    def deployment_unique_upsert_columns(self):
        """Unique columns for upserting a Deployment"""
        return self.orm.deployment_unique_upsert_columns

    @property
    def concurrency_limit_unique_upsert_columns(self):
        """Unique columns for upserting a ConcurrencyLimit"""
        return self.orm.concurrency_limit_unique_upsert_columns

    @property
    def flow_run_unique_upsert_columns(self):
        """Unique columns for upserting a FlowRun"""
        return self.orm.flow_run_unique_upsert_columns

    @property
    def flow_unique_upsert_columns(self):
        """Unique columns for upserting a Flow"""
        return self.orm.flow_unique_upsert_columns

    @property
    def saved_search_unique_upsert_columns(self):
        """Unique columns for upserting a SavedSearch"""
        return self.orm.saved_search_unique_upsert_columns

    @property
    def task_run_unique_upsert_columns(self):
        """Unique columns for upserting a TaskRun"""
        return self.orm.task_run_unique_upsert_columns

    async def insert(self, model):
        """INSERTs a model into the database"""
        return self.queries.insert(model)

    def greatest(self, *values):
        return self.queries.greatest(*values)

    def make_timestamp_intervals(
        self,
        start_time: datetime.datetime,
        end_time: datetime.datetime,
        interval: datetime.timedelta,
    ):
        return self.queries.make_timestamp_intervals(start_time, end_time, interval)

    def set_state_id_on_inserted_flow_runs_statement(
        self, inserted_flow_run_ids, insert_flow_run_states
    ):
        """Given a list of flow run ids and associated states, set the state_id
        to the appropriate state for all flow runs"""
        return self.queries.set_state_id_on_inserted_flow_runs_statement(
            self.FlowRun,
            self.FlowRunState,
            inserted_flow_run_ids,
            insert_flow_run_states,
        )

    @property
    def uses_json_strings(self):
        return self.queries.uses_json_strings

    def cast_to_json(self, json_obj):
        return self.queries.cast_to_json(json_obj)

    def build_json_object(self, *args):
        return self.queries.build_json_object(*args)

    def json_arr_agg(self, json_array):
        return self.queries.json_arr_agg(json_array)<|MERGE_RESOLUTION|>--- conflicted
+++ resolved
@@ -137,7 +137,6 @@
         return self.orm.ConcurrencyLimit
 
     @property
-<<<<<<< HEAD
     def WorkQueue(self):
         """A work queue model"""
         return self.orm.WorkQueue
@@ -146,11 +145,11 @@
     def Agent(self):
         """An agent model"""
         return self.orm.Agent
-=======
+
+    @property
     def BlockData(self):
         """A block model"""
         return self.orm.BlockData
->>>>>>> 4f062109
 
     @property
     def deployment_unique_upsert_columns(self):
