"""
Client-side execution and orchestration of flows and tasks.

Engine process overview

- The flow or task is called by the user
    See `Flow.__call__`, `Task.__call__`

- A synchronous engine function acts as an entrypoint to the async engine
    See `enter_flow_run_engine`, `enter_task_run_engine`

- The async engine creates a run via the API and prepares for execution of user-code
    See `begin_flow_run`, `begin_task_run`

- The run is orchestrated through states, calling the user's function as necessary
    See `orchestrate_flow_run, `orchestrate_task_run`
"""
import pendulum
from contextlib import contextmanager, nullcontext
from functools import partial
from typing import Any, Awaitable, Dict, Set, TypeVar, Union, overload
from uuid import UUID

import anyio
from anyio import start_blocking_portal
from anyio.abc import BlockingPortal
from anyio.from_thread import BlockingPortal

from prefect.utilities.collections import visit_collection
from prefect.client import OrionClient, inject_client
from prefect.context import FlowRunContext, TagsContext, TaskRunContext
from prefect.deployments import load_flow_from_deployment
from prefect.executors import BaseExecutor
from prefect.flows import Flow
from prefect.futures import (
    PrefectFuture,
    resolve_futures_to_data,
    resolve_futures_to_states,
)
from prefect.orion.schemas import core
from prefect.orion.schemas.data import DataDocument
from prefect.orion.schemas.states import (
    Completed,
    Failed,
    Pending,
    Running,
    State,
    StateDetails,
    StateType,
)
from prefect.orion.states import StateSet, is_state, is_state_iterable
from prefect.serializers import resolve_datadoc
from prefect.tasks import Task
from prefect.utilities.asyncio import (
    run_async_from_worker_thread,
    run_sync_in_worker_thread,
    sync_compatible,
    asyncnullcontext,
)
from prefect.utilities.callables import call_with_parameters
from prefect.utilities.collections import ensure_iterable

R = TypeVar("R")


def enter_flow_run_engine_from_flow_call(
    flow: Flow, parameters: Dict[str, Any]
) -> Union[State, Awaitable[State]]:
    """
    Sync entrypoint for flow calls

    This function does the heavy lifting of ensuring we can get into an async context
    for flow run execution with minimal overhead.
    """
    if TaskRunContext.get():
        raise RuntimeError(
            "Flows cannot be called from within tasks. Did you mean to call this "
            "flow in a flow?"
        )

    parent_flow_run_context = FlowRunContext.get()
    is_subflow_run = parent_flow_run_context is not None

    begin_run = partial(
        create_and_begin_subflow_run if is_subflow_run else create_then_begin_flow_run,
        flow=flow,
        parameters=parameters,
    )

    # Async flow run
    if flow.isasync:
        return begin_run()  # Return a coroutine for the user to await

    # Sync flow run
    if not is_subflow_run:
        with start_blocking_portal() as portal:
            return portal.call(begin_run)

    # Sync subflow run
    if not parent_flow_run_context.flow.isasync:
        return run_async_from_worker_thread(begin_run)
    else:
        return parent_flow_run_context.sync_portal.call(begin_run)


def enter_flow_run_engine_from_subprocess(flow_run_id: UUID) -> State:
    """
    Sync entrypoint for flow runs that have been submitted for execution by an agent

    Differs from `enter_flow_run_engine_from_flow_call` in that we have a flow run id
    but not a flow object. The flow must be retrieved before execution can begin.
    Additionally, this assumes that the caller is always in a context without an event
    loop as this should be called from a fresh process.
    """
    return anyio.run(retrieve_flow_then_begin_flow_run, flow_run_id)


@inject_client
async def create_then_begin_flow_run(
    flow: Flow, parameters: Dict[str, Any], client: OrionClient
) -> State:
    """
    Async entrypoint for flow calls

    Creates the flow run in the backend then enters the main flow rum engine
    """
    flow_run_id = await client.create_flow_run(
        flow,
        parameters=parameters,
        state=Pending(),
        tags=TagsContext.get().current_tags,
    )
    return await begin_flow_run(
        flow=flow, parameters=parameters, flow_run_id=flow_run_id, client=client
    )


@inject_client
async def retrieve_flow_then_begin_flow_run(
    flow_run_id: UUID, client: OrionClient
) -> State:
    """
    Async entrypoint for flow runs that have been submitted for execution by an agent

    - Retrieves the deployment information
    - Loads the flow object using deployment information
    - Updates the flow run version
    """
    flow_run = await client.read_flow_run(flow_run_id)
    deployment = await client.read_deployment(flow_run.deployment_id)
    flow = await load_flow_from_deployment(deployment, client=client)

    await client.update_flow_run(
        flow_run_id=flow_run_id,
        flow_version=flow.version,
        parameters=flow_run.parameters,
    )
    await client.propose_state(Pending(), flow_run_id=flow_run_id)

    return await begin_flow_run(
        flow=flow,
        parameters=flow_run.parameters,
        flow_run_id=flow_run_id,
        client=client,
    )


async def begin_flow_run(
    flow_run_id: UUID,
    flow: Flow,
    parameters: Dict[str, Any],
    client: OrionClient,
) -> State:
    """
    Begins execution of a flow run; blocks until completion of the flow run

    - Starts an executor
    - Orchestrates the flow run (runs the user-function and generates tasks)
    - Waits for tasks to complete / shutsdown the executor
    - Sets a terminal state for the flow run

    Returns:
        The final state of the run
    """
    # If the flow is async, we need to provide a portal so sync tasks can run
    portal_context = start_blocking_portal() if flow.isasync else nullcontext()

    with flow.executor.start(flow_run_id=flow_run_id, orion_client=client) as executor:
        with portal_context as sync_portal:
            terminal_state = await orchestrate_flow_run(
                flow,
                flow_run_id=flow_run_id,
                parameters=parameters,
                executor=executor,
                client=client,
                sync_portal=sync_portal,
            )

    # Update the flow to the terminal state _after_ the executor has shut down
    await client.propose_state(
        state=terminal_state,
        flow_run_id=flow_run_id,
    )

    return terminal_state


@inject_client
async def create_and_begin_subflow_run(
    flow: Flow,
    parameters: Dict[str, Any],
    client: OrionClient,
) -> State:
    """
    Async entrypoint for flows calls within a flow run

    Subflows differ from parent flows in that they
    - Use the existing parent flow executor
    - Create a dummy task for representation in the parent flow

    Returns:
        The final state of the run
    """
    parent_flow_run_context = FlowRunContext.get()

    # Generate a task in the parent flow run to represent the result of the subflow run
    parent_task_run_id = await client.create_task_run(
        task=Task(name=flow.name, fn=lambda _: ...),
        flow_run_id=parent_flow_run_context.flow_run_id,
    )

    flow_run_id = await client.create_flow_run(
        flow,
        parameters=parameters,
        parent_task_run_id=parent_task_run_id,
        state=Pending(),
        tags=TagsContext.get().current_tags,
    )

    terminal_state = await orchestrate_flow_run(
        flow,
        flow_run_id=flow_run_id,
        parameters=parameters,
        executor=parent_flow_run_context.executor,
        client=client,
        sync_portal=parent_flow_run_context.sync_portal,
    )

    if terminal_state.is_completed():
        # Since a subflow run does not wait for all of its futures before exiting, we
        # wait for any returned futures to complete before setting the final state
        # of the flow
        terminal_state.data = await resolve_futures_to_data(terminal_state.data)

    # Update the flow to the terminal state _after_ the executor has shut down
    await client.propose_state(
        state=terminal_state,
        flow_run_id=flow_run_id,
    )

    return terminal_state


@inject_client
async def orchestrate_flow_run(
    flow: Flow,
    flow_run_id: UUID,
    parameters: Dict[str, Any],
    executor: BaseExecutor,
    client: OrionClient,
    sync_portal: BlockingPortal,
) -> State:
    """
<<<<<<< HEAD
    TODO: Implement state orchestation logic using return values from the API

    Flow timeouts:
        Since async flows are run directly in the main event loop, timeout behavior will
        match that described by anyio. If the flow is awaiting something, it will
        immediately return; otherwise, the next time it awaits it will exit. Sync flows
        are being executor in a worker thread, which cannot be interrupted. The worker
        thread will exit at the next task call. The worker thread also has access to the
        status of the cancellation scope at `FlowRunContext.timeout_scope.cancel_called`
        which allows it to raise a `TimeoutError` to respect the timeout.
=======
    Executes a flow run

    Returns:
        The final state of the run
>>>>>>> c9d27b75
    """
    # TODO: Implement state orchestation logic using return values from the API
    await client.propose_state(Running(), flow_run_id=flow_run_id)

    timeout_context = (
        anyio.fail_after(flow.timeout_seconds)
        if flow.timeout_seconds
        else nullcontext()
    )

    try:

        with timeout_context as timeout_scope:
            with FlowRunContext(
                flow_run_id=flow_run_id,
                flow=flow,
                client=client,
                executor=executor,
                sync_portal=sync_portal,
                timeout_scope=timeout_scope,
            ):
                # Validate the parameters before the call; raises an exception if invalid
                if flow.should_validate_parameters:
                    parameters = flow.validate_parameters(parameters)

                flow_call = partial(call_with_parameters, flow.fn, parameters)

                if flow.isasync:
                    result = await flow_call()
                else:
                    result = await run_sync_in_worker_thread(flow_call)

    except TimeoutError as exc:
        state = Failed(
            message=f"Flow run timed out after {flow.timeout_seconds} seconds"
        )
    except Exception as exc:
        state = Failed(
            message="Flow run encountered an exception.",
            data=DataDocument.encode("cloudpickle", exc),
        )
    else:
        state = await user_return_value_to_state(result, serializer="cloudpickle")

    return state


def enter_task_run_engine(
    task: Task, parameters: Dict[str, Any]
) -> Union[PrefectFuture, Awaitable[PrefectFuture]]:
    """
    Sync entrypoint for task calls
    """
    flow_run_context = FlowRunContext.get()
    if not flow_run_context:
        raise RuntimeError("Tasks cannot be called outside of a flow.")

    if TaskRunContext.get():
        raise RuntimeError(
            "Tasks cannot be called from within tasks. Did you mean to call this "
            "task in a flow?"
        )

    # Provide a helpful error if there is a async task in a sync flow; this would not
    # error normally since it would just be an unawaited coroutine
    if task.isasync and not flow_run_context.flow.isasync:
        raise RuntimeError(
            f"Your task is async, but your flow is synchronous. Async tasks may "
            "only be called from async flows."
        )

    if flow_run_context.timeout_scope and flow_run_context.timeout_scope.cancel_called:
        raise TimeoutError("Flow run timed out")

    begin_run = partial(
        begin_task_run,
        task=task,
        flow_run_context=flow_run_context,
        parameters=parameters,
    )

    # Async task run
    if task.isasync:
        return begin_run()  # Return a coroutine for the user to await

    # Sync task run in sync flow run
    if not flow_run_context.flow.isasync:
        return run_async_from_worker_thread(begin_run)

    # Sync task run in async flow run
    else:
        # Call out to the sync portal since we are not in a worker thread
        return flow_run_context.sync_portal.call(begin_run)


async def collect_task_run_inputs(
    expr: Any, results: Set = None
) -> Set[Union[core.TaskRunResult, core.Parameter, core.Constant]]:
    """
    This function recurses through an expression to generate a set of any discernable
    task run inputs it finds in the data structure. It produces a set of all
    inputs found.
    """

    inputs = set()

    async def visit_fn(expr):
        if isinstance(expr, PrefectFuture):
            inputs.add(core.TaskRunResult(id=expr.run_id))

        if isinstance(expr, State):
            if expr.state_details.task_run_id:
                inputs.add(core.TaskRunResult(id=expr.state_details.task_run_id))

    await visit_collection(expr, visit_fn=visit_fn)

    return inputs


async def begin_task_run(
    task: Task, flow_run_context: FlowRunContext, parameters: Dict[str, Any]
) -> PrefectFuture:
    """
    Async entrypoint for task calls

    Tasks must be called within a flow. When tasks are called, they create a task run
    and submit orchestration of the run to the flow run's executor. The executor returns
    a future that is returned immediately.
    """

    task_run_id = await flow_run_context.client.create_task_run(
        task=task,
        flow_run_id=flow_run_context.flow_run_id,
        state=Pending(),
        extra_tags=TagsContext.get().current_tags,
        task_inputs={
            k: await collect_task_run_inputs(v) for k, v in parameters.items()
        },
    )

    future = await flow_run_context.executor.submit(
        task_run_id,
        orchestrate_task_run,
        task=task,
        task_run_id=task_run_id,
        flow_run_id=flow_run_context.flow_run_id,
        parameters=parameters,
    )

    # Update the dynamic key so future task calls are distinguishable from this task run
    task.update_dynamic_key()

    return future


@inject_client
async def orchestrate_task_run(
    task: Task,
    task_run_id: UUID,
    flow_run_id: UUID,
    parameters: Dict[str, Any],
    client: OrionClient,
) -> State:
    """
    Execute a task run

    This function should be submitted to an executor. We must construct the context here
    instead of receiving it already populated since we may be in a new environment.

    Proposes a RUNNING state, then
    - if accepted, the task user function will be run
    - if rejected, the received state will be returned

    When the user function is run, the result will be used to determine a final state
    - if an exception is encountered, it is trapped and stored in a FAILED state
    - otherwise, `user_return_value_to_state` is used to determine the state

    If the final state is COMPLETED, we generate a cache key as specified by the task

    The final state is then proposed
    - if accepted, this is the final state and will be returned
    - if rejected and a new final state is provided, it will be returned
    - if rejected and a non-final state is provided, we will attempt to enter a RUNNING
        state again

    Returns:
        The final state of the run
    """
    context = TaskRunContext(
        task_run_id=task_run_id,
        flow_run_id=flow_run_id,
        task=task,
        client=client,
    )

    cache_key = task.cache_key_fn(context, parameters) if task.cache_key_fn else None

    # Transition from `PENDING` -> `RUNNING`
    state = await client.propose_state(
        Running(state_details=StateDetails(cache_key=cache_key)),
        task_run_id=task_run_id,
    )

    # Only run the task if we enter a `RUNNING` state
    while state.is_running():

        try:
            with TaskRunContext(
                task_run_id=task_run_id,
                flow_run_id=flow_run_id,
                task=task,
                client=client,
            ):
                result = call_with_parameters(task.fn, parameters)
                if task.isasync:
                    result = await result
        except Exception as exc:
            terminal_state = Failed(
                message="Task run encountered an exception.",
                data=DataDocument.encode("cloudpickle", exc),
            )
        else:
            terminal_state = await user_return_value_to_state(
                result, serializer="cloudpickle"
            )

            # for COMPLETED tasks, add the cache key and expiration
            if terminal_state.is_completed():
                terminal_state.state_details.cache_expiration = (
                    (pendulum.now("utc") + task.cache_expiration)
                    if task.cache_expiration
                    else None
                )
                terminal_state.state_details.cache_key = cache_key

        state = await client.propose_state(terminal_state, task_run_id=task_run_id)

        if not state.is_final():
            # Attempt to enter a running state again
            state = await client.propose_state(Running(), task_run_id=task_run_id)

    return state


async def user_return_value_to_state(
    result: Any, serializer: str = "cloudpickle"
) -> State:
    """
    Given a return value from a user-function, create a `State` the run should
    be placed in.

    - If data is returned, we create a 'COMPLETED' state with the data
    - If a single state is returned and is not wrapped in a future, we use that state
    - If an iterable of states are returned, we apply the aggregate rule
    - If a future or iterable of futures is returned, we resolve it into states then
        apply the aggregate rule

    The aggregate rule says that given multiple states we will determine the final state
    such that:

    - If any states are not COMPLETED the final state is FAILED
    - If all of the states are COMPLETED the final state is COMPLETED
    - The states will be placed in the final state `data` attribute

    The aggregate rule is applied to _single_ futures to distinguish from returning a
    _single_ state. This prevents a flow from assuming the state of a single returned
    task future.
    """

    # States returned directly are respected without applying a rule
    if is_state(result):
        return result

    # Ensure any futures are resolved
    result = await resolve_futures_to_states(result)

    # If we resolved a task future or futures into states, we will determine a new state
    # from their aggregate
    if is_state(result) or is_state_iterable(result):
        states = StateSet(ensure_iterable(result))

        # Determine the new state type
        new_state_type = (
            StateType.COMPLETED if states.all_completed() else StateType.FAILED
        )

        # Generate a nice message for the aggregate
        if states.all_completed():
            message = "All states completed."
        elif states.any_failed():
            message = f"{states.fail_count}/{states.total_count} states failed."
        elif not states.all_final():
            message = (
                f"{states.not_final_count}/{states.total_count} states are not final."
            )
        else:
            message = "Given states: " + states.counts_message()

        # TODO: We may actually want to set the data to a `StateSet` object and just allow
        #       it to be unpacked into a tuple and such so users can interact with it
        return State(
            type=new_state_type,
            message=message,
            data=DataDocument.encode(serializer, result),
        )

    # Otherwise, they just gave data and this is a completed result
    return Completed(data=DataDocument.encode(serializer, result))


@overload
async def get_result(
    state_or_future: Union[PrefectFuture[R], State[R]], raise_failures: bool = True
) -> R:
    ...


@overload
async def get_result(
    state_or_future: Union[PrefectFuture[R], State[R]], raise_failures: bool = False
) -> Union[R, Exception]:
    ...


@sync_compatible
async def get_result(state_or_future, raise_failures: bool = True):
    """
    Get the result (return value) of a flow run state or task run state/future.

    If given a task run future, this function will block until completion of the task.

    The result may need to be fetched from the API. Sometimes, the result is cached on
    the state's data document, but if it has been serialized/deserialized it will no
    longer be cached and this function will perform IO.

    This function detects if it is being used in an async context. If contained in an
    async function, it must be awaited.

    Args:
        state_or_future: The `State` or `PrefectFuture` to get the result from
        raise_failures: By default, FAILURE states contain an exception result which
            will be reraised when retrieved by this function. If you want to work with
            the exception directly or reraise it yourself, this flag can be set to
            return the exception object.

    Returns:
        The result of the run represented by the state or future

    Examples:
        >>> from prefect import flow, task, get_result
        >>> @task
        >>> def my_task(x):
        >>>     return x

        Get the result from a task future in a flow

        >>> @flow
        >>> def my_flow():
        >>>     result = get_result(my_task("hello"))
        >>>     print(result)
        >>> my_flow()
        hello

        Get the result from a task state in a flow

        >>> @flow
        >>> def my_flow():
        >>>     state = my_task("hello").wait()
        >>>     result = get_result(state)
        >>>     print(result)
        >>> my_flow()
        hello

        Get the result from a flow state

        >>> @flow
        >>> def my_flow():
        >>>     return "hello"
        >>> get_result(my_flow())
        hello

        Get the result from a failed state

        >>> @flow
        >>> def my_flow():
        >>>     raise ValueError("oh no!")
        >>> state = my_flow()  # Error is wrapped in FAILED state
        >>> get_result(state)  # Raises `ValueError`

        Get the result from a failed state without erroring

        >>> @flow
        >>> def my_flow():
        >>>     raise ValueError("oh no!")
        >>> state = my_flow()
        >>> result = get_result(state, raise_failures=False)
        >>> print(result)
        ValueError("oh no!")
    """
    if isinstance(state_or_future, PrefectFuture):
        state = await state_or_future.wait()
    elif isinstance(state_or_future, State):
        state = state_or_future
    else:
        raise TypeError(
            f"Unexpected type {type(state_or_future).__name__!r} for `get_result`. "
            "Expected `State` or `PrefectFuture`"
        )

    if state.is_failed() and raise_failures:
        return await raise_failed_state(state)

    return await resolve_datadoc(state.data)


@sync_compatible
async def raise_failed_state(state: State) -> None:
    """
    Given a FAILED state, raise the contained exception.

    If not given a FAILED state, this function will return immediately.

    If the state contains a result of multiple states, the first FAILED state will be
    raised.

    If the state is FAILED but does not contain an exception type result, a `TypeError`
    will be raised.
    """
    if not state.is_failed():
        return

    result = await resolve_datadoc(state.data)

    if isinstance(result, BaseException):
        raise result

    elif isinstance(result, State):
        # Raise the failure in the inner state
        await raise_failed_state(result)

    elif is_state_iterable(result):
        # Raise the first failure
        for state in result:
            await raise_failed_state(state)

    else:
        raise TypeError(
            f"Unexpected result for failure state: {result!r} —— "
            f"{type(result).__name__} cannot be resolved into an exception"
        )


@contextmanager
def tags(*new_tags: str) -> Set[str]:
    """
    Context manager to add tags to flow and task run calls.

    Tags are always combined with any existing tags.

    Yields:
        The current set of tags

    Examples:
        >>> from prefect import tags, task, flow
        >>> @task
        >>> def my_task():
        >>>     pass

        Run a task with tags

        >>> @flow
        >>> def my_flow():
        >>>     with tags("a", "b"):
        >>>         my_task()  # has tags: a, b

        Run a flow with tags

        >>> @flow
        >>> def my_flow():
        >>>     pass
        >>> with tags("a", b"):
        >>>     my_flow()  # has tags: a, b

        Run a task with nested tag contexts

        >>> @flow
        >>> def my_flow():
        >>>     with tags("a", "b"):
        >>>         with tags("c", "d"):
        >>>             my_task()  # has tags: a, b, c, d
        >>>         my_task()  # has tags: a, b

        Inspect the current tags

        >>> @flow
        >>> def my_flow():
        >>>     with tags("c", "d"):
        >>>         with tags("e", "f") as current_tags:
        >>>              print(current_tags)
        >>> with tags("a", b"):
        >>>     my_flow()
        {"a", "b", "c", "d", "e", "f"}
    """
    current_tags = TagsContext.get().current_tags
    new_tags = current_tags.union(new_tags)
    with TagsContext(current_tags=new_tags):
        yield new_tags<|MERGE_RESOLUTION|>--- conflicted
+++ resolved
@@ -271,10 +271,9 @@
     sync_portal: BlockingPortal,
 ) -> State:
     """
-<<<<<<< HEAD
-    TODO: Implement state orchestation logic using return values from the API
-
-    Flow timeouts:
+    Executes a flow run
+
+    Note on flow timeouts:
         Since async flows are run directly in the main event loop, timeout behavior will
         match that described by anyio. If the flow is awaiting something, it will
         immediately return; otherwise, the next time it awaits it will exit. Sync flows
@@ -282,12 +281,9 @@
         thread will exit at the next task call. The worker thread also has access to the
         status of the cancellation scope at `FlowRunContext.timeout_scope.cancel_called`
         which allows it to raise a `TimeoutError` to respect the timeout.
-=======
-    Executes a flow run
 
     Returns:
         The final state of the run
->>>>>>> c9d27b75
     """
     # TODO: Implement state orchestation logic using return values from the API
     await client.propose_state(Running(), flow_run_id=flow_run_id)
