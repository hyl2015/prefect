"""
Command line interface for working with Orion
"""
import os
import subprocess
import textwrap
from functools import partial
from string import Template
from typing import Any, Sequence, Union

import anyio
import anyio.abc
import typer
from anyio.streams.text import TextReceiveStream

import prefect
from prefect.cli.base import app, console, exit_with_error, exit_with_success
from prefect.flow_runners import get_prefect_image_name
<<<<<<< HEAD
from prefect.logging import get_logger
=======
from prefect.orion.database.alembic_commands import (
    alembic_downgrade,
    alembic_upgrade,
    alembic_revision,
    alembic_stamp,
)
>>>>>>> d7b12d9a
from prefect.orion.database.dependencies import provide_database_interface
from prefect.utilities.asyncio import sync_compatible, run_sync_in_worker_thread

orion_app = typer.Typer(
    name="orion",
    help="Commands for interacting with backend services.",
)
database_app = typer.Typer(
    name="database", help="Commands for interacting with the database."
)
orion_app.add_typer(database_app)
app.add_typer(orion_app)

logger = get_logger(__name__)


def generate_welcome_blub(base_url):
    api_url = base_url + "/api"

    blurb = textwrap.dedent(
        f"""
         ___ ___ ___ ___ ___ ___ _____    ___  ___ ___ ___  _  _
        | _ \ _ \ __| __| __/ __|_   _|  / _ \| _ \_ _/ _ \| \| |
        |  _/   / _|| _|| _| (__  | |   | (_) |   /| | (_) | .` |
        |_| |_|_\___|_| |___\___| |_|    \___/|_|_\___\___/|_|\_|

        Configure Prefect to communicate with the server with:

            PREFECT_ORION_HOST={api_url}
        """
    )

    visit_dashboard = textwrap.dedent(
        f"""
        Check out the dashboard at {base_url}
        """
    )

    dashboard_not_built = textwrap.dedent(
        """
        The dashboard is not built. It looks like you're on a development version. 
        See `prefect dev` for development commands.
        """
    )

    dashboard_disabled = textwrap.dedent(
        """
        The dashboard is disabled. Set `PREFECT_ORION_UI_ENABLED=1` to reenable it.
        """
    )

    if not os.path.exists(prefect.__ui_static_path__):
        blurb += dashboard_not_built
    elif not prefect.settings.orion.ui.enabled:
        blurb += dashboard_disabled
    else:
        blurb += visit_dashboard

    return blurb


async def open_process_and_stream_output(
    command: Union[str, Sequence[str]],
    task_status: anyio.abc.TaskStatus = None,
    **kwargs: Any,
) -> None:
    """
    Opens a subprocess and streams standard output and error

    Args:
        command: The command to open a subprocess with.
        task_status: Enables this coroutine function to be used with `task_group.start`
            The task will report itself as started once the process is started.
        **kwargs: Additional keyword arguments are passed to `anyio.open_process`.
    """
    process = await anyio.open_process(command, stderr=subprocess.STDOUT, **kwargs)
    if task_status:
        task_status.started()

    try:
        async for text in TextReceiveStream(process.stdout):
            print(text, end="")  # Output is already new-line terminated
    except Exception:
        logger.debug("Ignoring exception in subprocess text stream", exc_info=True)
    except BaseException:
        with anyio.CancelScope(shield=True):
            process.terminate()
        raise


@orion_app.command()
@sync_compatible
async def start(
<<<<<<< HEAD
    host: str = prefect.settings.orion.api.host,
    port: int = prefect.settings.orion.api.port,
    log_level: str = prefect.settings.logging.server_level,
    services: bool = True,  # Note this differs from the default of `prefect.settings.orion.services.run_in_app`
=======
    host: str = settings.orion.api.host,
    port: int = settings.orion.api.port,
    log_level: str = settings.logging.level,
    services: bool = True,  # Note this differs from the default of `settings.orion.services.run_in_app`
>>>>>>> d7b12d9a
    agent: bool = True,
    ui: bool = prefect.settings.orion.ui.enabled,
):
    """Start an Orion server"""
    # TODO - this logic should be abstracted in the interface
    # Run migrations - if configured for sqlite will create the db
    db = provide_database_interface()
    await db.create_db()

    server_env = os.environ.copy()
    server_env["PREFECT_ORION_SERVICES_RUN_IN_APP"] = str(services)
    server_env["PREFECT_ORION_SERVICES_UI"] = str(ui)

    base_url = f"http://{host}:{port}"

    agent_env = os.environ.copy()
    agent_env["PREFECT_ORION_HOST"] = base_url + "/api"

    async with anyio.create_task_group() as tg:
        console.print("Starting...")
        await tg.start(
            partial(
                open_process_and_stream_output,
                command=[
                    "uvicorn",
                    "prefect.orion.api.server:app",
                    "--host",
                    str(host),
                    "--port",
                    str(port),
                    "--log-level",
                    log_level.lower(),
                ],
                env=server_env,
            )
        )

        console.print(generate_welcome_blub(base_url))

        if agent:
            # The server may not be ready yet despite waiting for the process to begin
            await anyio.sleep(1)
            tg.start_soon(
                partial(
                    open_process_and_stream_output,
                    ["prefect", "agent", "start", "--hide-welcome"],
                    env=agent_env,
                )
            )
            console.print(
                "An agent has been started alongside the server. It will watch for "
                "scheduled flow runs."
            )
        else:
            console.print(
                "The agent has been disabled. Start an agent with `prefect agent start`."
            )

        console.print("\n")

    console.print("Orion stopped!")


@orion_app.command()
def kubernetes_manifest():
    """
    Generates a kubernetes manifest for to deploy Orion to a cluster.

    Example:
        $ prefect orion kubernetes-manifest | kubectl apply -f -
    """

    template = Template(
        (prefect.__module_path__ / "cli" / "templates" / "kubernetes.yaml").read_text()
    )
    manifest = template.substitute(
        {
            "image_name": get_prefect_image_name(),
        }
    )
    print(manifest)


@database_app.command()
@sync_compatible
async def reset(yes: bool = typer.Option(False, "--yes", "-y")):
    """Drop and recreate all Orion database tables"""
    db = provide_database_interface()
    engine = await db.engine()
    if not yes:
        confirm = typer.confirm(
            f'Are you sure you want to reset the Orion database located at "{engine.url}"? This will drop and recreate all tables.'
        )
        if not confirm:
            exit_with_error("Database reset aborted")
    console.print("Resetting Orion database...")
    console.print("Dropping tables...")
    await db.drop_db()
    console.print("Creating tables...")
    await db.create_db()
    exit_with_success(f'Orion database "{engine.url}" reset!')


@database_app.command()
@sync_compatible
async def upgrade(
    yes: bool = typer.Option(False, "--yes", "-y"),
    revision: str = typer.Option(
        "head",
        "-r",
        help="The revision to pass to `alembic upgrade`. If not provided, runs all migrations.",
    ),
    dry_run: bool = typer.Option(
        False,
        help="Flag to show what migrations would be made without applying them. Will emit sql statements to stdout.",
    ),
):
    """Upgrade the Orion database"""
    if not yes:
        confirm = typer.confirm("Are you sure you want to upgrade the Orion database?")
        if not confirm:
            exit_with_error("Database upgrade aborted!")

    console.print("Running upgrade migrations ...")
    await run_sync_in_worker_thread(alembic_upgrade, revision=revision, dry_run=dry_run)
    console.print("Migrations succeeded!")
    exit_with_success("Orion database upgraded!")


@database_app.command()
@sync_compatible
async def downgrade(
    yes: bool = typer.Option(False, "--yes", "-y"),
    revision: str = typer.Option(
        "base",
        "-r",
        help="The revision to pass to `alembic downgrade`. If not provided, runs all migrations.",
    ),
    dry_run: bool = typer.Option(
        False,
        help="Flag to show what migrations would be made without applying them. Will emit sql statements to stdout.",
    ),
):
    """Downgrade the Orion database"""
    if not yes:
        confirm = typer.confirm(
            "Are you sure you want to downgrade the Orion database?"
        )
        if not confirm:
            exit_with_error("Database downgrade aborted!")

    console.print("Running downgrade migrations ...")
    await run_sync_in_worker_thread(
        alembic_downgrade, revision=revision, dry_run=dry_run
    )
    console.print("Migrations succeeded!")
    exit_with_success("Orion database downgraded!")


@database_app.command()
@sync_compatible
async def revision(message: str = None, autogenerate: bool = False):
    """Create a new migration for the Orion database"""

    console.print("Running migration file creation ...")
    await run_sync_in_worker_thread(
        alembic_revision,
        message=message,
        autogenerate=autogenerate,
    )
    exit_with_success("Creating new migration file succeeded!")


@database_app.command()
@sync_compatible
async def stamp(revision: str):
    """Stamp the revision table with the given revision; don’t run any migrations"""

    console.print("Stamping database with revision ...")
    await run_sync_in_worker_thread(alembic_stamp, revision=revision)
    exit_with_success("Stamping database with revision succeeded!")<|MERGE_RESOLUTION|>--- conflicted
+++ resolved
@@ -16,16 +16,13 @@
 import prefect
 from prefect.cli.base import app, console, exit_with_error, exit_with_success
 from prefect.flow_runners import get_prefect_image_name
-<<<<<<< HEAD
 from prefect.logging import get_logger
-=======
 from prefect.orion.database.alembic_commands import (
     alembic_downgrade,
     alembic_upgrade,
     alembic_revision,
     alembic_stamp,
 )
->>>>>>> d7b12d9a
 from prefect.orion.database.dependencies import provide_database_interface
 from prefect.utilities.asyncio import sync_compatible, run_sync_in_worker_thread
 
@@ -119,17 +116,10 @@
 @orion_app.command()
 @sync_compatible
 async def start(
-<<<<<<< HEAD
     host: str = prefect.settings.orion.api.host,
     port: int = prefect.settings.orion.api.port,
     log_level: str = prefect.settings.logging.server_level,
     services: bool = True,  # Note this differs from the default of `prefect.settings.orion.services.run_in_app`
-=======
-    host: str = settings.orion.api.host,
-    port: int = settings.orion.api.port,
-    log_level: str = settings.logging.level,
-    services: bool = True,  # Note this differs from the default of `settings.orion.services.run_in_app`
->>>>>>> d7b12d9a
     agent: bool = True,
     ui: bool = prefect.settings.orion.ui.enabled,
 ):
