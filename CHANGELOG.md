--- conflicted
+++ resolved
@@ -10,14 +10,10 @@
 
 ### Enhancements
 
-<<<<<<< HEAD
 - Update Cloud config name for heartbeat settings - [#2081](https://github.com/PrefectHQ/prefect/pull/2081)
-- Add examples to Interactive API Docs [#2122](https://github.com/PrefectHQ/prefect/pull/2122)
-=======
 - Add examples to Interactive API Docs - [#2122](https://github.com/PrefectHQ/prefect/pull/2122)
 - Use a new boto3 session per thread when using S3ResultHandlers- [#2108](https://github.com/PrefectHQ/prefect/issues/2108)
 - Allow users to skip Docker healthchecks - [#2150](https://github.com/PrefectHQ/prefect/pull/2150)
->>>>>>> 84f34c56
 
 ### Task Library
 
