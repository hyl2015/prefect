--- conflicted
+++ resolved
@@ -23,11 +23,8 @@
 - Implement backoff retry settings on Client calls - [#1187](https://github.com/PrefectHQ/prefect/pull/1187)
 - Explicitly set Dask keys for a better Dask visualization experience - [#1218](https://github.com/PrefectHQ/prefect/issues/1218)
 - Implement a local cache which persists for the duration of a Python session - [#1221](https://github.com/PrefectHQ/prefect/issues/1221)
-<<<<<<< HEAD
+- Implement in-process retries for Cloud Tasks which request retry in less than one minute - [#1228](https://github.com/PrefectHQ/prefect/pull/1228)
 - Adds `lazy_import` to support deferred imports of optional dependency - [#1233](https://github.com/PrefectHQ/prefect/pull/1233)
-=======
-- Implement in-process retries for Cloud Tasks which request retry in less than one minute - [#1228](https://github.com/PrefectHQ/prefect/pull/1228)
->>>>>>> 43320fe1
 
 ### Task Library
 
