aiofiles >= 0.7.0
aiosqlite >= 0.17.0
alembic >= 1.7.5
anyio >= 3.2.1
asyncpg >= 0.23
<<<<<<< HEAD
=======
boto3 >= 1.20.0
>>>>>>> 99feeea3
click >= 7.1.2
cloudpickle >= 1.5
coolname >= 1.0.4
croniter >= 1.0.1
cryptography >= 36.0.1
distributed >= 2021.8.0
docker >= 4.0
fastapi >= 0.66
fsspec >= 2021.7.0
httpx >= 0.18
kubernetes >= 17.17.0
pendulum >= 2.1.2
pydantic >= 1.8.2
python-slugify >= 5.0
pytz >= 2021.1
pyyaml >= 5.1b1
rich >= 10.0
sqlalchemy[asyncio] >= 1.4.20
toml >= 0.10.0
typer >= 0.4.0
typing_extensions >= 3.10.0.1
uvicorn  >= 0.14.0<|MERGE_RESOLUTION|>--- conflicted
+++ resolved
@@ -3,10 +3,7 @@
 alembic >= 1.7.5
 anyio >= 3.2.1
 asyncpg >= 0.23
-<<<<<<< HEAD
-=======
 boto3 >= 1.20.0
->>>>>>> 99feeea3
 click >= 7.1.2
 cloudpickle >= 1.5
 coolname >= 1.0.4
