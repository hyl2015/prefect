# Overview

The Prefect Agent is a small process spun up to orchestrate Flow runs. The agent queries Prefect Cloud for new or incomplete Flow runs and allocates resources for them on the deployment's platform of choice.

Prefect Cloud follows a hybrid approach to workflow execution. This means that Prefect processes run inside the tenant's infrastructure and only send requests _out_ to Prefect Cloud. Both the Prefect Agent and all Prefect Flows which run using Cloud follow this communication pattern.

[[toc]]

### Agent Process

Agents start by first querying Prefect Cloud for their respective tenant ID (inferred from the API token that the agent is given). The agent then continually queries Prefect Cloud for Flow runs to be started on that agent's platform.

<<<<<<< HEAD
Flow runs can be created either through the [GraphQL API](../concepts/graphql.html), [CLI](../concepts/cli.html), [programatically](../concepts/flow_runs.html#creating-a-flow-run), or [UI](../concepts/ui.html). The agent scoped to the tenant which this flow run belongs to will then see that there us work which needs to be done. Metadata surrounding the flow run will be retrieved and used to create a unit of execution on the agent's platform. Examples of this could include a Docker container in the case of a Docker Agent or a job in the case of a Kubernetes Agent.

Once the agent submits the flow run for execution, the agent returns to waiting for more flow runs to execute. That flow run that was submitted for execution is now set to a `Submitted` state.
=======
Flow runs can be created through the [GraphQL API](../concepts/graphql.html), [CLI](../concepts/cli.html), [programatically](../concepts/flow_runs.html#creating-a-flow-run), or [UI](../concepts/ui.html). Once the Flow run is created, the agent detects it, retrieves the Flow run's metadata, and creates a unit of execution on the agent's platform. Examples of this include a Docker container for a Local Agent or a job for a Kubernetes Agent. Once the Agent submits the Flow run for execution, that Flow run is set to a `Submitted` state.
>>>>>>> 56bf5e21

### Installation

If Prefect is already [installed](../../core/getting_started/installation.html) no additional work is required to begin using Prefect Agents!

### Usage

Prefect Agents can easily be configured through the CLI.

```
$ prefect agent
Usage: prefect agent [OPTIONS] COMMAND [ARGS]...

  Manage Prefect agents.

  Usage:
      $ prefect agent [COMMAND]

  Arguments:
      start       Start a Prefect agent
      install     Output platform-specific agent installation configs

  Examples:
      $ prefect agent start
      ...agent begins running in process...

      $ prefect agent start kubernetes --token MY_TOKEN
      ...agent begins running in process...

      $ prefect agent install --token MY_TOKEN --namespace metrics
      ...k8s yaml output...

Options:
  -h, --help  Show this message and exit.
```

All Prefect Agents are also extendable as Python objects and can be used programatically!

```python
from prefect.agent import DockerAgent

DockerAgent().start()
```

### Tokens

Prefect Agents rely on the use of a `RUNNER` token from Prefect Cloud. For information on tokens and how they are used visit the [Tokens](../concepts/tokens.html) page.

### Flow Affinity: Labels

Agents have an optional `labels` argument which allows for separation of execution when using multiple Agents. This is especially useful for teams wanting to run specific Flows on different clusters. For more information on labels and how to use them visit [Environments](../execution/overview.html#labels).

By default, Agents have no set labels and will only pick up runs from Flows with no specified Environment Labels. Labels can be provided to an agent through a few methods:

- Initialization of the Agent class:

```python
from prefect.agent import DockerAgent

DockerAgent(labels=["dev", "staging"]).start()
```

- Arguments to the CLI:

```
$ prefect agent start --label dev --label staging
```

- As an environment variable:

```
$ export PREFECT__CLOUD__AGENT__LABELS='["dev", "staging"]'
```

:::tip Environment Variable
Setting labels through the `PREFECT__CLOUD__AGENT__LABELS` environment variable will make those labels the default unless overridden through initialization of an Agent class or through the CLI's `agent start` command.
:::<|MERGE_RESOLUTION|>--- conflicted
+++ resolved
@@ -10,13 +10,9 @@
 
 Agents start by first querying Prefect Cloud for their respective tenant ID (inferred from the API token that the agent is given). The agent then continually queries Prefect Cloud for Flow runs to be started on that agent's platform.
 
-<<<<<<< HEAD
-Flow runs can be created either through the [GraphQL API](../concepts/graphql.html), [CLI](../concepts/cli.html), [programatically](../concepts/flow_runs.html#creating-a-flow-run), or [UI](../concepts/ui.html). The agent scoped to the tenant which this flow run belongs to will then see that there us work which needs to be done. Metadata surrounding the flow run will be retrieved and used to create a unit of execution on the agent's platform. Examples of this could include a Docker container in the case of a Docker Agent or a job in the case of a Kubernetes Agent.
+Flow runs can be created either through the [GraphQL API](../concepts/graphql.html), [CLI](../concepts/cli.html), [programatically](../concepts/flow_runs.html#creating-a-flow-run), or [UI](../concepts/ui.html). The agent scoped to the tenant to which this flow run belongs will then see that there is work which needs to be done. Metadata surrounding the flow run will be retrieved and used to create a unit of execution on the agent's platform. Examples of this could include a Docker container in the case of a Docker Agent or a job in the case of a Kubernetes Agent.
 
 Once the agent submits the flow run for execution, the agent returns to waiting for more flow runs to execute. That flow run that was submitted for execution is now set to a `Submitted` state.
-=======
-Flow runs can be created through the [GraphQL API](../concepts/graphql.html), [CLI](../concepts/cli.html), [programatically](../concepts/flow_runs.html#creating-a-flow-run), or [UI](../concepts/ui.html). Once the Flow run is created, the agent detects it, retrieves the Flow run's metadata, and creates a unit of execution on the agent's platform. Examples of this include a Docker container for a Local Agent or a job for a Kubernetes Agent. Once the Agent submits the Flow run for execution, that Flow run is set to a `Submitted` state.
->>>>>>> 56bf5e21
 
 ### Installation
 
